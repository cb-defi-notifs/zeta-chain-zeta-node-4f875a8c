//go:build PRIVNET
// +build PRIVNET

package main

import (
	"context"
	"fmt"
<<<<<<< HEAD
	"github.com/btcsuite/btcutil"
	"github.com/spf13/cobra"
	"github.com/zeta-chain/zetacore/contrib/localnet/orchestrator/smoketest/contracts/zevmswap"
	"github.com/zeta-chain/zetacore/zetaclient/config"
=======
>>>>>>> 88dda4fb
	"math/big"
	"os"
	"sync"
	"time"

	"github.com/btcsuite/btcutil"
	flag "github.com/spf13/pflag"
	"github.com/zeta-chain/zetacore/contrib/localnet/orchestrator/smoketest/contracts/zevmswap"
	"github.com/zeta-chain/zetacore/zetaclient/config"

	"github.com/btcsuite/btcd/rpcclient"
	"github.com/ethereum/go-ethereum/accounts/abi/bind"
	ethcommon "github.com/ethereum/go-ethereum/common"
	"github.com/ethereum/go-ethereum/crypto"
	"github.com/ethereum/go-ethereum/ethclient"
	erc20custody "github.com/zeta-chain/protocol-contracts/pkg/contracts/evm/erc20custody.sol"
	zetaeth "github.com/zeta-chain/protocol-contracts/pkg/contracts/evm/zeta.eth.sol"
	zetaconnectoreth "github.com/zeta-chain/protocol-contracts/pkg/contracts/evm/zetaconnector.eth.sol"
	systemcontract "github.com/zeta-chain/protocol-contracts/pkg/contracts/zevm/systemcontract.sol"
	zrc20 "github.com/zeta-chain/protocol-contracts/pkg/contracts/zevm/zrc20.sol"
	uniswapv2factory "github.com/zeta-chain/protocol-contracts/pkg/uniswap/v2-core/contracts/uniswapv2factory.sol"
	uniswapv2router "github.com/zeta-chain/protocol-contracts/pkg/uniswap/v2-periphery/contracts/uniswapv2router02.sol"
	"github.com/zeta-chain/zetacore/contrib/localnet/orchestrator/smoketest/contracts/erc20"
	"github.com/zeta-chain/zetacore/x/crosschain/types"
	fungibletypes "github.com/zeta-chain/zetacore/x/fungible/types"
	"google.golang.org/grpc"
)

var (
	DeployerAddress      = ethcommon.HexToAddress("0xE5C5367B8224807Ac2207d350E60e1b6F27a7ecC")
	DeployerPrivateKey   = "d87baf7bf6dc560a252596678c12e41f7d1682837f05b29d411bc3f78ae2c263"
	TSSAddress           = ethcommon.HexToAddress("0x0Da38EA1B43758F55eB97590D41e244913A00b26")
	BTCTSSAddress, _     = btcutil.DecodeAddress("bcrt1q78nlhm7mr7t6z8a93z3y93k75ftppcukt5ayay", config.BitconNetParams)
	BLOCK                = 2 * time.Second // should be 2x block time
	BigZero              = big.NewInt(0)
	SmokeTestTimeout     = 24 * time.Hour // smoke test fails if timeout is reached
	USDTZRC20Addr        = "0x48f80608B672DC30DC7e3dbBd0343c5F02C738Eb"
	USDTERC20Addr        = "0xff3135df4F2775f4091b81f4c7B6359CfA07862a"
	ERC20CustodyAddr     = "0xD28D6A0b8189305551a0A8bd247a6ECa9CE781Ca"
	UniswapV2FactoryAddr = "0x9fd96203f7b22bCF72d9DCb40ff98302376cE09c"
	UniswapV2RouterAddr  = "0x2ca7d64A7EFE2D62A725E2B35Cf7230D6677FfEe"
	//SystemContractAddr   = "0x91d18e54DAf4F677cB28167158d6dd21F6aB3921"
	//ZEVMSwapAppAddr      = "0x65a45c57636f9BcCeD4fe193A602008578BcA90b"
	HexToAddress = ethcommon.HexToAddress
)

type SmokeTest struct {
	zevmClient       *ethclient.Client
	goerliClient     *ethclient.Client
	cctxClient       types.QueryClient
	btcRPCClient     *rpcclient.Client
	fungibleClient   fungibletypes.QueryClient
	wg               sync.WaitGroup
	ZetaEth          *zetaeth.ZetaEth
	ZetaEthAddr      ethcommon.Address
	ConnectorEth     *zetaconnectoreth.ZetaConnectorEth
	ConnectorEthAddr ethcommon.Address
	goerliAuth       *bind.TransactOpts
	zevmAuth         *bind.TransactOpts

	ERC20CustodyAddr     ethcommon.Address
	ERC20Custody         *erc20custody.ERC20Custody
	USDTERC20Addr        ethcommon.Address
	USDTERC20            *erc20.USDT
	USDTZRC20Addr        ethcommon.Address
	USDTZRC20            *zrc20.ZRC20
	ETHZRC20Addr         ethcommon.Address
	ETHZRC20             *zrc20.ZRC20
	BTCZRC20Addr         ethcommon.Address
	BTCZRC20             *zrc20.ZRC20
	UniswapV2FactoryAddr ethcommon.Address
	UniswapV2Factory     *uniswapv2factory.UniswapV2Factory
	UniswapV2RouterAddr  ethcommon.Address
	UniswapV2Router      *uniswapv2router.UniswapV2Router02
	TestDAppAddr         ethcommon.Address
	ZEVMSwapAppAddr      ethcommon.Address
	ZEVMSwapApp          *zevmswap.ZEVMSwapApp

	SystemContract     *systemcontract.SystemContract
	SystemContractAddr ethcommon.Address
}

var RootCmd = &cobra.Command{
	Use:   "smoketest",
	Short: "Smoke Test CLI",
}

var LocalCmd = &cobra.Command{
	Use:   "local",
	Short: "Run Local Smoketest",
	Run:   LocalSmokeTest,
}

func init() {
	RootCmd.AddCommand(LocalCmd)
}

func NewSmokeTest(goerliClient *ethclient.Client, zevmClient *ethclient.Client,
	cctxClient types.QueryClient, fungibleClient fungibletypes.QueryClient,
	goerliAuth *bind.TransactOpts, zevmAuth *bind.TransactOpts,
	btcRPCClient *rpcclient.Client) *SmokeTest {
	// query system contract address
	systemContractAddr, err := fungibleClient.SystemContract(context.Background(), &fungibletypes.QueryGetSystemContractRequest{})
	if err != nil {
		panic(err)
	}
	fmt.Printf("System contract address: %s\n", systemContractAddr)

	SystemContract, err := systemcontract.NewSystemContract(HexToAddress(systemContractAddr.SystemContract.SystemContract), zevmClient)
	if err != nil {
		panic(err)
	}
	SystemContractAddr := HexToAddress(systemContractAddr.SystemContract.SystemContract)

	response := &types.QueryGetTssAddressResponse{}
	for {
		response, err = cctxClient.GetTssAddress(context.Background(), &types.QueryGetTssAddressRequest{})
		if err != nil {
			fmt.Printf("cctxClient.TSS error %s\n", err.Error())
			fmt.Printf("TSS not ready yet, waiting for TSS to be appear in zetacore netowrk...\n")
			time.Sleep(5 * time.Second)
			continue
		}
		break
	}

	TSSAddress = ethcommon.HexToAddress(response.Eth)
	BTCTSSAddress, _ = btcutil.DecodeAddress(response.Btc, config.BitconNetParams)
	fmt.Printf("TSS EthAddress: %s\n TSS BTC address %s\n", response.GetEth(), response.GetBtc())

	return &SmokeTest{
		zevmClient:         zevmClient,
		goerliClient:       goerliClient,
		cctxClient:         cctxClient,
		fungibleClient:     fungibleClient,
		wg:                 sync.WaitGroup{},
		goerliAuth:         goerliAuth,
		zevmAuth:           zevmAuth,
		btcRPCClient:       btcRPCClient,
		SystemContract:     SystemContract,
		SystemContractAddr: SystemContractAddr,
	}
}

func LocalSmokeTest(_ *cobra.Command, _ []string) {
	testStartTime := time.Now()
	defer func() {
		fmt.Println("Smoke test took", time.Since(testStartTime))
	}()
	go func() {
		time.Sleep(SmokeTestTimeout)
		fmt.Println("Smoke test timed out after", SmokeTestTimeout)
		os.Exit(1)
	}()

	connCfg := &rpcclient.ConnConfig{
		Host:         "bitcoin:18443",
		User:         "smoketest",
		Pass:         "123",
		HTTPPostMode: true,
		DisableTLS:   true,
		Params:       "testnet3",
	}
	btcRPCClient, err := rpcclient.New(connCfg, nil)
	if err != nil {
		panic(err)
	}

	goerliClient, err := ethclient.Dial("http://eth:8545")
	if err != nil {
		panic(err)
	}

	bal, err := goerliClient.BalanceAt(context.TODO(), DeployerAddress, nil)
	if err != nil {
		panic(err)
	}
	fmt.Printf("Deployer address: %s, balance: %d Ether\n", DeployerAddress.Hex(), bal.Div(bal, big.NewInt(1e18)))

	chainid, err := goerliClient.ChainID(context.Background())
	if err != nil {
		panic(err)
	}
	deployerPrivkey, err := crypto.HexToECDSA(DeployerPrivateKey)
	if err != nil {
		panic(err)
	}
	goerliAuth, err := bind.NewKeyedTransactorWithChainID(deployerPrivkey, chainid)
	if err != nil {
		panic(err)
	}

	grpcConn, err := grpc.Dial("zetacore0:9090", grpc.WithInsecure())
	if err != nil {
		panic(err)
	}

	cctxClient := types.NewQueryClient(grpcConn)
	fungibleClient := fungibletypes.NewQueryClient(grpcConn)

	// Wait for Genesis and keygen to be completed. ~ height 30
	time.Sleep(20 * time.Second)
	for {
		time.Sleep(5 * time.Second)
		response, err := cctxClient.LastZetaHeight(context.Background(), &types.QueryLastZetaHeightRequest{})
		if err != nil {
			fmt.Printf("cctxClient.LastZetaHeight error: %s", err)
			continue
		}
		if response.Height >= 30 {
			break
		}
		fmt.Printf("Last ZetaHeight: %d\n", response.Height)
	}

	// get the clients for tests
	var zevmClient *ethclient.Client
	for {
		time.Sleep(5 * time.Second)
		fmt.Printf("dialing zevm client: http://zetacore0:8545\n")
		zevmClient, err = ethclient.Dial("http://zetacore0:8545")
		if err != nil {
			continue
		}
		break
	}
	chainid, err = zevmClient.ChainID(context.Background())
	if err != nil {
		panic(err)
	}
	zevmAuth, err := bind.NewKeyedTransactorWithChainID(deployerPrivkey, chainid)
	if err != nil {
		panic(err)
	}

	smokeTest := NewSmokeTest(goerliClient, zevmClient, cctxClient, fungibleClient, goerliAuth, zevmAuth, btcRPCClient)

	// The following deployment must happen here and in this order, please do not change
	// ==================== Deploying contracts ====================
	startTime := time.Now()
	smokeTest.TestBitcoinSetup()
	smokeTest.TestSetupZetaTokenAndConnectorAndZEVMContracts()
	smokeTest.TestDepositEtherIntoZRC20()
	smokeTest.TestSendZetaIn()

	zevmSwapAppAddr, tx, _, err := zevmswap.DeployZEVMSwapApp(smokeTest.zevmAuth, smokeTest.zevmClient, smokeTest.UniswapV2RouterAddr, smokeTest.SystemContractAddr)
	if err != nil {
		panic(err)
	}
	receipt := MustWaitForTxReceipt(zevmClient, tx)
	if receipt.Status != 1 {
		panic("ZEVMSwapApp deployment failed")
	}
	zevmSwapApp, err := zevmswap.NewZEVMSwapApp(zevmSwapAppAddr, zevmClient)
	fmt.Printf("ZEVMSwapApp contract address: %s, tx hash: %s\n", zevmSwapAppAddr.Hex(), tx.Hash().Hex())
	smokeTest.ZEVMSwapAppAddr = zevmSwapAppAddr
	smokeTest.ZEVMSwapApp = zevmSwapApp

	fmt.Printf("## Essential tests takes %s\n", time.Since(startTime))
	fmt.Printf("## The DeployerAddress %s is funded on the following networks:\n", DeployerAddress.Hex())
	fmt.Printf("##   Ether on Ethereum private net\n")
	fmt.Printf("##   ZETA on ZetaChain EVM\n")
	fmt.Printf("##   ETH ZRC20 on ZetaChain\n")

	// The following tests are optional tests; comment out the ones you don't want to run
	// temporarily to reduce dev/test cycle turnaround time
	smokeTest.TestERC20Deposit()
	smokeTest.TestERC20Withdraw()
	smokeTest.TestSendZetaOut()
	smokeTest.TestSendZetaOutBTCRevert()
	smokeTest.TestMessagePassing()
	smokeTest.TestZRC20Swap()
	smokeTest.TestBitcoinWithdraw()
	smokeTest.TestCrosschainSwap()
	smokeTest.TestMessagePassingRevertFail()
	smokeTest.TestMessagePassingRevertSuccess()

	// add your dev test here
	smokeTest.TestMyTest()

	smokeTest.wg.Wait()
}

func main() {
	if err := RootCmd.Execute(); err != nil {
		fmt.Println(err)
		os.Exit(-1)
	}
}<|MERGE_RESOLUTION|>--- conflicted
+++ resolved
@@ -6,22 +6,14 @@
 import (
 	"context"
 	"fmt"
-<<<<<<< HEAD
 	"github.com/btcsuite/btcutil"
 	"github.com/spf13/cobra"
 	"github.com/zeta-chain/zetacore/contrib/localnet/orchestrator/smoketest/contracts/zevmswap"
 	"github.com/zeta-chain/zetacore/zetaclient/config"
-=======
->>>>>>> 88dda4fb
 	"math/big"
 	"os"
 	"sync"
 	"time"
-
-	"github.com/btcsuite/btcutil"
-	flag "github.com/spf13/pflag"
-	"github.com/zeta-chain/zetacore/contrib/localnet/orchestrator/smoketest/contracts/zevmswap"
-	"github.com/zeta-chain/zetacore/zetaclient/config"
 
 	"github.com/btcsuite/btcd/rpcclient"
 	"github.com/ethereum/go-ethereum/accounts/abi/bind"
@@ -276,7 +268,6 @@
 	fmt.Printf("##   Ether on Ethereum private net\n")
 	fmt.Printf("##   ZETA on ZetaChain EVM\n")
 	fmt.Printf("##   ETH ZRC20 on ZetaChain\n")
-
 	// The following tests are optional tests; comment out the ones you don't want to run
 	// temporarily to reduce dev/test cycle turnaround time
 	smokeTest.TestERC20Deposit()
