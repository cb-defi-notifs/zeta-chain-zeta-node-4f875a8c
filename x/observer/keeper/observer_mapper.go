package keeper

import (
	"context"
	"fmt"
	"github.com/cosmos/cosmos-sdk/store/prefix"
	sdk "github.com/cosmos/cosmos-sdk/types"
<<<<<<< HEAD
	"github.com/pkg/errors"
=======
	sdkerrors "github.com/cosmos/cosmos-sdk/types/errors"
	"github.com/zeta-chain/zetacore/common"
>>>>>>> b552b4b6
	"github.com/zeta-chain/zetacore/x/observer/types"
	"google.golang.org/grpc/codes"
	"google.golang.org/grpc/status"
)

func GetObserverMapperIndex(chain *common.Chain, obs types.ObservationType) string {
	return fmt.Sprintf("%d-%s", chain.ChainId, obs.String())
}

func (k Keeper) SetObserverMapper(ctx sdk.Context, om *types.ObserverMapper) {
	store := prefix.NewStore(ctx.KVStore(k.storeKey), types.KeyPrefix(types.ObserverMapperKey))
	om.Index = GetObserverMapperIndex(om.ObserverChain, om.ObservationType)
	b := k.cdc.MustMarshal(om)
	store.Set([]byte(om.Index), b)
}

<<<<<<< HEAD
func (k Keeper) GetObserverMapper(ctx sdk.Context, chain types.ObserverChain, obsType types.ObservationType) (val types.ObserverMapper, found bool) {
	index := fmt.Sprintf("%s-%s", chain.String(), obsType)
=======
func (k Keeper) GetObserverMapper(ctx sdk.Context, chain *common.Chain, obsType types.ObservationType) (val types.ObserverMapper, found bool) {
	index := GetObserverMapperIndex(chain, obsType)
>>>>>>> b552b4b6
	store := prefix.NewStore(ctx.KVStore(k.storeKey), types.KeyPrefix(types.ObserverMapperKey))
	b := store.Get(types.KeyPrefix(index))
	if b == nil {
		return val, false
	}
	k.cdc.MustUnmarshal(b, &val)
	return val, true
}

func (k Keeper) GetAllObserverMappers(ctx sdk.Context) (mappers []*types.ObserverMapper) {
	store := prefix.NewStore(ctx.KVStore(k.storeKey), types.KeyPrefix(types.ObserverMapperKey))
	iterator := sdk.KVStorePrefixIterator(store, []byte{})
	defer iterator.Close()
	for ; iterator.Valid(); iterator.Next() {
		var val types.ObserverMapper
		k.cdc.MustUnmarshal(iterator.Value(), &val)
		mappers = append(mappers, &val)
	}
	return
}
func (k Keeper) GetAllObserverMappersForAddress(ctx sdk.Context, address string) (mappers []*types.ObserverMapper) {
	store := prefix.NewStore(ctx.KVStore(k.storeKey), types.KeyPrefix(types.ObserverMapperKey))
	iterator := sdk.KVStorePrefixIterator(store, []byte{})
	defer iterator.Close()
	for ; iterator.Valid(); iterator.Next() {
		var val types.ObserverMapper
		k.cdc.MustUnmarshal(iterator.Value(), &val)
		addToList := false
		for _, addr := range val.ObserverList {
			if addr == address {
				addToList = true
			}
		}
		if addToList {
			mappers = append(mappers, &val)
		}
	}
	return
}

// Tx

func (k msgServer) AddObserver(goCtx context.Context, msg *types.MsgAddObserver) (*types.MsgAddObserverResponse, error) {
	ctx := sdk.UnwrapSDKContext(goCtx)
	err := k.IsValidator(ctx, msg.Creator)
	if err != nil {
		return nil, err
	}
<<<<<<< HEAD
	err = k.CheckObserverDelegation(ctx, msg.Creator, msg.ObserverChain, msg.ObservationType)
	if err != nil {
		return nil, err
	}
	if !k.IsChainSupported(ctx, msg.ObserverChain) {
		return nil, errors.Wrap(types.ErrSupportedChains, fmt.Sprintf("chain %s", msg.ObserverChain.String()))
	}
	k.AddObserverToMapper(ctx,
		msg.ObserverChain,
		msg.ObservationType,
		msg.Creator)
	AddObserverEvent(ctx, msg.Creator, msg.ObserverChain, msg.ObservationType)
=======
	chain, found := k.GetChainFromChainID(ctx, msg.ChainId)
	if !found {
		return nil, sdkerrors.Wrap(types.ErrSupportedChains, fmt.Sprintf("ChainID %d", msg.ChainId))
	}
	err = k.CheckObserverDelegation(ctx, msg.Creator, chain, msg.ObservationType)
	if err != nil {
		return nil, err
	}
	k.AddObserverToMapper(ctx,
		chain,
		msg.ObservationType,
		msg.Creator)
>>>>>>> b552b4b6

	return &types.MsgAddObserverResponse{}, nil
}

//Queries

func (k Keeper) ObserversByChainAndType(goCtx context.Context, req *types.QueryObserversByChainAndTypeRequest) (*types.QueryObserversByChainAndTypeResponse, error) {
	if req == nil {
		return nil, status.Error(codes.InvalidArgument, "invalid request")
	}

	ctx := sdk.UnwrapSDKContext(goCtx)
<<<<<<< HEAD
	mapper, _ := k.GetObserverMapper(ctx, types.ParseCommonChaintoObservationChain(req.ObservationChain), types.ParseStringToObservationType(req.ObservationType))
=======
	// TODO move parsing to client
	chainName := common.ParseStringToObserverChain(req.ObservationChain)
	chain, found := k.GetChainFromChainName(ctx, chainName)
	if !found {
		return &types.QueryObserversByChainAndTypeResponse{}, types.ErrSupportedChains
	}
	mapper, found := k.GetObserverMapper(ctx, chain, types.ParseStringToObservationType(req.ObservationType))
	if !found {
		return &types.QueryObserversByChainAndTypeResponse{}, types.ErrObserverNotPresent
	}
>>>>>>> b552b4b6
	return &types.QueryObserversByChainAndTypeResponse{Observers: mapper.ObserverList}, nil
}

func (k Keeper) AllObserverMappers(goCtx context.Context, req *types.QueryAllObserverMappersRequest) (*types.QueryAllObserverMappersResponse, error) {
	if req == nil {
		return nil, status.Error(codes.InvalidArgument, "invalid request")
	}

	ctx := sdk.UnwrapSDKContext(goCtx)

	mappers := k.GetAllObserverMappers(ctx)
	return &types.QueryAllObserverMappersResponse{ObserverMappers: mappers}, nil
}

// Utils

func (k Keeper) GetAllObserverAddresses(ctx sdk.Context) []string {
	var val []string
	mappers := k.GetAllObserverMappers(ctx)
	for _, mapper := range mappers {
		val = append(val, mapper.ObserverList...)
	}
	allKeys := make(map[string]bool)
	var dedupedList []string
	for _, item := range val {
		if _, value := allKeys[item]; !value {
			allKeys[item] = true
			dedupedList = append(dedupedList, item)
		}
	}
	return dedupedList
}

<<<<<<< HEAD
func (k Keeper) AddObserverToMapper(ctx sdk.Context, chain types.ObserverChain, obsType types.ObservationType, address string) {
=======
func (k Keeper) AddObserverToMapper(ctx sdk.Context, chain *common.Chain, obsType types.ObservationType, address string) {
>>>>>>> b552b4b6
	mapper, found := k.GetObserverMapper(ctx, chain, obsType)
	if !found {
		k.SetObserverMapper(ctx, &types.ObserverMapper{
			Index:           "",
			ObserverChain:   chain,
			ObservationType: obsType,
			ObserverList:    []string{address},
		})
		return
	}
<<<<<<< HEAD
=======
	// Return if duplicate
>>>>>>> b552b4b6
	for _, addr := range mapper.ObserverList {
		if addr == address {
			return
		}
	}
	mapper.ObserverList = append(mapper.ObserverList, address)
	k.SetObserverMapper(ctx, &mapper)
}<|MERGE_RESOLUTION|>--- conflicted
+++ resolved
@@ -5,12 +5,8 @@
 	"fmt"
 	"github.com/cosmos/cosmos-sdk/store/prefix"
 	sdk "github.com/cosmos/cosmos-sdk/types"
-<<<<<<< HEAD
-	"github.com/pkg/errors"
-=======
 	sdkerrors "github.com/cosmos/cosmos-sdk/types/errors"
 	"github.com/zeta-chain/zetacore/common"
->>>>>>> b552b4b6
 	"github.com/zeta-chain/zetacore/x/observer/types"
 	"google.golang.org/grpc/codes"
 	"google.golang.org/grpc/status"
@@ -27,13 +23,8 @@
 	store.Set([]byte(om.Index), b)
 }
 
-<<<<<<< HEAD
-func (k Keeper) GetObserverMapper(ctx sdk.Context, chain types.ObserverChain, obsType types.ObservationType) (val types.ObserverMapper, found bool) {
-	index := fmt.Sprintf("%s-%s", chain.String(), obsType)
-=======
 func (k Keeper) GetObserverMapper(ctx sdk.Context, chain *common.Chain, obsType types.ObservationType) (val types.ObserverMapper, found bool) {
 	index := GetObserverMapperIndex(chain, obsType)
->>>>>>> b552b4b6
 	store := prefix.NewStore(ctx.KVStore(k.storeKey), types.KeyPrefix(types.ObserverMapperKey))
 	b := store.Get(types.KeyPrefix(index))
 	if b == nil {
@@ -82,20 +73,6 @@
 	if err != nil {
 		return nil, err
 	}
-<<<<<<< HEAD
-	err = k.CheckObserverDelegation(ctx, msg.Creator, msg.ObserverChain, msg.ObservationType)
-	if err != nil {
-		return nil, err
-	}
-	if !k.IsChainSupported(ctx, msg.ObserverChain) {
-		return nil, errors.Wrap(types.ErrSupportedChains, fmt.Sprintf("chain %s", msg.ObserverChain.String()))
-	}
-	k.AddObserverToMapper(ctx,
-		msg.ObserverChain,
-		msg.ObservationType,
-		msg.Creator)
-	AddObserverEvent(ctx, msg.Creator, msg.ObserverChain, msg.ObservationType)
-=======
 	chain, found := k.GetChainFromChainID(ctx, msg.ChainId)
 	if !found {
 		return nil, sdkerrors.Wrap(types.ErrSupportedChains, fmt.Sprintf("ChainID %d", msg.ChainId))
@@ -108,7 +85,6 @@
 		chain,
 		msg.ObservationType,
 		msg.Creator)
->>>>>>> b552b4b6
 
 	return &types.MsgAddObserverResponse{}, nil
 }
@@ -121,9 +97,6 @@
 	}
 
 	ctx := sdk.UnwrapSDKContext(goCtx)
-<<<<<<< HEAD
-	mapper, _ := k.GetObserverMapper(ctx, types.ParseCommonChaintoObservationChain(req.ObservationChain), types.ParseStringToObservationType(req.ObservationType))
-=======
 	// TODO move parsing to client
 	chainName := common.ParseStringToObserverChain(req.ObservationChain)
 	chain, found := k.GetChainFromChainName(ctx, chainName)
@@ -134,7 +107,6 @@
 	if !found {
 		return &types.QueryObserversByChainAndTypeResponse{}, types.ErrObserverNotPresent
 	}
->>>>>>> b552b4b6
 	return &types.QueryObserversByChainAndTypeResponse{Observers: mapper.ObserverList}, nil
 }
 
@@ -168,11 +140,7 @@
 	return dedupedList
 }
 
-<<<<<<< HEAD
-func (k Keeper) AddObserverToMapper(ctx sdk.Context, chain types.ObserverChain, obsType types.ObservationType, address string) {
-=======
 func (k Keeper) AddObserverToMapper(ctx sdk.Context, chain *common.Chain, obsType types.ObservationType, address string) {
->>>>>>> b552b4b6
 	mapper, found := k.GetObserverMapper(ctx, chain, obsType)
 	if !found {
 		k.SetObserverMapper(ctx, &types.ObserverMapper{
@@ -183,10 +151,7 @@
 		})
 		return
 	}
-<<<<<<< HEAD
-=======
 	// Return if duplicate
->>>>>>> b552b4b6
 	for _, addr := range mapper.ObserverList {
 		if addr == address {
 			return
