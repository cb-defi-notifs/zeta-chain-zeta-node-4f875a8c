--- conflicted
+++ resolved
@@ -11,13 +11,6 @@
 	ErrParamsThreshold         = sdkerrors.Register(ModuleName, 1101, "Threshold cannot be more than 1")
 	ErrSupportedChains         = sdkerrors.Register(ModuleName, 1102, "Err supported Chains")
 	ErrInvalidStatus           = sdkerrors.Register(ModuleName, 1103, "Invalid Voting Status")
-<<<<<<< HEAD
-	ErrNotValidator            = sdkerrors.Register(ModuleName, 1104, "User needs to be a validator before applying to become an observer")
-	ErrValidatorStatus         = sdkerrors.Register(ModuleName, 1105, "Corresponding validator needs to be bonded and not jailerd")
-	ErrInvalidAddress          = sdkerrors.Register(ModuleName, 1106, "Invalid Address")
-	ErrSelfDelgation           = sdkerrors.Register(ModuleName, 1107, "Self Delegation for operator not found")
-	ErrCheckObserverDelegation = sdkerrors.Register(ModuleName, 1108, "Observer delegation not sufficient")
-=======
 	ErrUnableToParseMapper     = sdkerrors.Register(ModuleName, 1104, "Invalid mapper entry")
 	ErrObserverNotPresent      = sdkerrors.Register(ModuleName, 1105, "Observer for type and observation does not exist")
 	ErrNotValidator            = sdkerrors.Register(ModuleName, 1106, "User needs to be a validator before applying to become an observer")
@@ -25,5 +18,4 @@
 	ErrInvalidAddress          = sdkerrors.Register(ModuleName, 1108, "Invalid Address")
 	ErrSelfDelgation           = sdkerrors.Register(ModuleName, 1109, "Self Delegation for operator not found")
 	ErrCheckObserverDelegation = sdkerrors.Register(ModuleName, 1110, "Observer delegation not sufficient")
->>>>>>> b552b4b6
 )