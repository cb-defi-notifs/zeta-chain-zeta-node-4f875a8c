--- conflicted
+++ resolved
@@ -6,6 +6,7 @@
 	ethtypes "github.com/ethereum/go-ethereum/core/types"
 	"github.com/rs/zerolog/log"
 	"github.com/zeta-chain/zetacore/common"
+	"github.com/zeta-chain/zetacore/zetaclient/config"
 	"github.com/zeta-chain/zetacore/zetaclient/metrics"
 	"math/big"
 	"time"
@@ -71,59 +72,8 @@
 		for _, send := range sendList {
 			log.Info().Msgf("#pending send: %d", len(sendList))
 			if send.Status == types.SendStatus_Finalized || send.Status == types.SendStatus_Revert {
-<<<<<<< HEAD
 				co.sendNew <- send
 			} //else if send.Status == types.SendStatus_Mined || send.Status == types.SendStatus_Reverted || send.Status == types.SendStatus_Aborted {
-=======
-				co.lock.Lock()
-				oldSend, found := co.sendMap[send.Index]
-				co.lock.Unlock()
-				if !found || oldSend.Status != send.Status { // new send or send status changed; needs to process
-					co.lock.Lock()
-					if !found {
-						log.Debug().Msgf("New send queued with finalized block %d", send.FinalizedMetaHeight)
-					}
-					if found && oldSend.Status != send.Status {
-						log.Debug().Msgf("Old send status updated from %s to %s", types.SendStatus_name[int32(oldSend.Status)], types.SendStatus_name[int32(send.Status)])
-					}
-					co.sendMap[send.Index] = send
-					co.sendQueue = append(co.sendQueue, send)
-					co.sendStatus[send.Index] = Unprocessed
-					co.lock.Unlock()
-				} else {
-					co.lock.Lock()
-					status, found := co.sendStatus[send.Index]
-					co.lock.Unlock()
-					if !found {
-						log.Error().Msgf("status of send: %s not found", send.Index)
-						continue
-					}
-					// the send is not successfully process; re-process is needed
-					if zetaHeight-send.FinalizedMetaHeight > config.TIMEOUT_THRESHOLD_FOR_RETRY &&
-						(zetaHeight-send.FinalizedMetaHeight)%config.TIMEOUT_THRESHOLD_FOR_RETRY == 0 &&
-						status != Unprocessed {
-						log.Warn().Msgf("Zeta block %d: Timeout send: sendHash %s chain %s nonce %d; re-process...", zetaHeight, send.Index, send.ReceiverChain, send.Nonce)
-						co.lock.Lock()
-						co.sendStatus[send.Index] = Unprocessed
-						co.lock.Unlock()
-					}
-				}
-			} else if send.Status == types.SendStatus_Mined || send.Status == types.SendStatus_Reverted || send.Status == types.SendStatus_Aborted {
-				co.lock.Lock()
-				send, found := co.sendMap[send.Index]
-				delete(co.sendMap, send.Index)
-				co.lock.Unlock()
-				if found {
-					co.lock.Lock()
-					if co.sendStatus[send.Index] != Mined {
-						log.Info().Msgf("Send status changed to Mined")
-					}
-					co.sendStatus[send.Index] = Mined
-					co.lock.Unlock()
-				}
-			}
-
->>>>>>> 4bef1585
 		}
 	}
 }
@@ -189,10 +139,11 @@
 	}
 
 	signer := co.signerMap[toChain]
-	message := []byte(send.Message)
-
-<<<<<<< HEAD
-	var gasLimit uint64 = 90_000
+	message, err := base64.StdEncoding.DecodeString(send.Message)
+	if err != nil {
+		log.Err(err).Msgf("decode send.Message %s error", send.Message)
+	}
+	var gasLimit uint64 = 250_000
 
 	log.Info().Msgf("chain %s minting %d to %s, nonce %d, finalized %d", toChain, amount, to.Hex(), send.Nonce, send.FinalizedMetaHeight)
 	sendHash, err := hex.DecodeString(send.Index[2:]) // remove the leading 0x
@@ -208,15 +159,6 @@
 		return
 	}
 	var tx *ethtypes.Transaction
-=======
-			signer := co.signerMap[toChain]
-			//message := []byte(send.Message)
-			message, err := base64.StdEncoding.DecodeString(send.Message)
-			if err != nil {
-				log.Err(err).Msgf("decode send.Message %s error", send.Message)
-			}
-			var gasLimit uint64 = 250_000
->>>>>>> 4bef1585
 
 	done := make(chan bool, 1)
 	go func() {
@@ -230,19 +172,8 @@
 				done <- true
 				return
 			}
-<<<<<<< HEAD
 			if included {
 				log.Info().Msgf("sendHash %s already included but not yet confirmed. Keep monitoring", send.Index)
-=======
-			var tx *ethtypes.Transaction
-			//func (signer *Signer) SignOutboundTx(sender ethcommon.Address, srcChainID uint16, to ethcommon.Address, amount *big.Int,, gasLimit uint64, message []byte, sendHash [32]byte, nonce uint64, gasPrice *big.Int) (*ethtypes.Transaction, error) {
-
-			srcChainID := config.Chains[send.SenderChain].ChainID
-			tx, err = signer.SignOutboundTx(ethcommon.HexToAddress(send.Sender), srcChainID, to, amount, gasLimit, message, sendhash, send.Nonce, gasprice)
-			if err != nil {
-				log.Warn().Err(err).Msgf("SignOutboundTx error: nonce %d chain %s", send.Nonce, send.ReceiverChain)
-				break
->>>>>>> 4bef1585
 			}
 			time.Sleep(8 * time.Second)
 		}
@@ -270,7 +201,8 @@
 					log.Info().Msgf("sendHash %s already confirmed; skip it", send.Index)
 					break SIGNLOOP
 				}
-				tx, err = signer.SignOutboundTx(amount, to, gasLimit, message, sendhash, send.Nonce, gasprice)
+				srcChainID := config.Chains[send.SenderChain].ChainID
+				tx, err = signer.SignOutboundTx(ethcommon.HexToAddress(send.Sender), srcChainID, to, amount, gasLimit, message, sendhash, send.Nonce, gasprice)
 				if err != nil {
 					log.Warn().Err(err).Msgf("SignOutboundTx error: nonce %d chain %s", send.Nonce, send.ReceiverChain)
 				}
