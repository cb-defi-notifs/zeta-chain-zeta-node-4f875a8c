package zetaclient

import (
	"context"
	"encoding/base64"
	"encoding/binary"
	"encoding/json"
	"errors"
	"fmt"
	ethtypes "github.com/ethereum/go-ethereum/core/types"
	"github.com/prometheus/client_golang/prometheus"
	"github.com/syndtr/goleveldb/leveldb/util"
	"github.com/zeta-chain/zetacore/zetaclient/metrics"
	"math/big"
	"os"
<<<<<<< HEAD
	"path/filepath"
=======
	"strconv"
>>>>>>> d1d7befa
	"strings"
	"sync"
	"time"

	"github.com/rs/zerolog"
	"github.com/rs/zerolog/log"
	"github.com/syndtr/goleveldb/leveldb"
	"github.com/zeta-chain/zetacore/common"
	"github.com/zeta-chain/zetacore/zetaclient/config"
	"github.com/zeta-chain/zetacore/zetaclient/types"

	"github.com/ethereum/go-ethereum"
	"github.com/ethereum/go-ethereum/accounts/abi"
	ethcommon "github.com/ethereum/go-ethereum/common"
	"github.com/ethereum/go-ethereum/crypto"
	"github.com/ethereum/go-ethereum/ethclient"
	zetatypes "github.com/zeta-chain/zetacore/x/zetacore/types"
)

const (
<<<<<<< HEAD
	PosKey = "PosKey"
=======
	PosKey                 = "PosKey"
	NonceTxHashesKeyPrefix = "NonceTxHashes-"
	NonceTxKeyPrefix       = "NonceTx-"
>>>>>>> d1d7befa
)

//    event ZetaSent(
//        address indexed originSenderAddress,
//        uint256 destinationChainId,
//        bytes destinationAddress,
//        uint256 zetaAmount,
//        uint256 gasLimit,
//        bytes message,
//        bytes zetaParams
//    );
var logZetaSentSignature = []byte("ZetaSent(address,uint256,bytes,uint256,uint256,bytes,bytes)")
var logZetaSentSignatureHash = crypto.Keccak256Hash(logZetaSentSignature)

//    event ZetaReceived(
//        bytes originSenderAddress,
//        uint256 indexed originChainId,
//        address indexed destinationAddress,
//        uint256 zetaAmount,
//        bytes message,
//        bytes32 indexed internalSendHash
//    );
var logZetaReceivedSignature = []byte("ZetaReceived(bytes,uint256,address,uint256,bytes,bytes32)")
var logZetaReceivedSignatureHash = crypto.Keccak256Hash(logZetaReceivedSignature)

//event ZetaReverted(
//address originSenderAddress,
//uint256 originChainId,
//uint256 indexed destinationChainId,
//bytes indexed destinationAddress,
//uint256 zetaAmount,
//bytes message,
//bytes32 indexed internalSendHash
//);
var logZetaRevertedSignature = []byte("ZetaReverted(address,uint256,uint256,bytes,uint256,bytes,bytes32)")
var logZetaRevertedSignatureHash = crypto.Keccak256Hash(logZetaRevertedSignature)

var topics = make([][]ethcommon.Hash, 1)

type TxHashEnvelope struct {
	TxHash string
	Done   chan struct{}
}

type OutTx struct {
	SendHash string
	TxHash   string
	Nonce    int
}

// Chain configuration struct
// Filled with above constants depending on chain
type ChainObserver struct {
	chain            common.Chain
	mpiAddress       string
	endpoint         string
	ticker           *time.Ticker
	connectorAbi     *abi.ABI // token contract ABI on non-ethereum chain; zetalocker on ethereum
	Client           *ethclient.Client
	bridge           *ZetaCoreBridge
	Tss              TSSSigner
	LastBlock        uint64
	confCount        uint64 // must wait this many blocks to be considered "confirmed"
	BlockTime        uint64 // block time in seconds
	txWatchList      map[ethcommon.Hash]string
	mu               *sync.Mutex
	db               *leveldb.DB
	sampleLogger     *zerolog.Logger
	metrics          *metrics.Metrics
	nonceTxHashesMap map[int][]string
	nonceTx          map[int]*ethtypes.Receipt
	MinNonce         int
<<<<<<< HEAD
=======
	MaxNonce         int
>>>>>>> d1d7befa
	OutTxChan        chan OutTx // send to this channel if you want something back!
	ZetaPriceQuerier ZetaPriceQuerier
	stop             chan struct{}
	wg               sync.WaitGroup

	fileLogger *zerolog.Logger // for critical info
}

// Return configuration based on supplied target chain
func NewChainObserver(chain common.Chain, bridge *ZetaCoreBridge, tss TSSSigner, dbpath string, metrics *metrics.Metrics) (*ChainObserver, error) {
	ob := ChainObserver{}
	ob.stop = make(chan struct{})
	ob.chain = chain
	ob.mu = &sync.Mutex{}
	sampled := log.Sample(&zerolog.BasicSampler{N: 10})
	ob.sampleLogger = &sampled
	ob.bridge = bridge
	ob.txWatchList = make(map[ethcommon.Hash]string)
	ob.Tss = tss
	ob.metrics = metrics
	ob.nonceTxHashesMap = make(map[int][]string)
	ob.nonceTx = make(map[int]*ethtypes.Receipt)
	ob.OutTxChan = make(chan OutTx, 100)
	ob.mpiAddress = config.Chains[chain.String()].ConnectorContractAddress
	ob.endpoint = config.Chains[chain.String()].Endpoint
	logFile, err := os.OpenFile(ob.chain.String()+"_debug.log", os.O_APPEND|os.O_WRONLY|os.O_CREATE, 0600)

	if err != nil {
		// Can we log an error before we have our logger? :)
		log.Error().Err(err).Msgf("there was an error creating a logFile chain %s", ob.chain.String())
	}
	fileLogger := zerolog.New(logFile).With().Logger()
	ob.fileLogger = &fileLogger

	// initialize the Client
	log.Info().Msgf("Chain %s endpoint %s", ob.chain, ob.endpoint)
	client, err := ethclient.Dial(ob.endpoint)
	if err != nil {
		log.Err(err).Msg("eth Client Dial")
		return nil, err
	}
	ob.Client = client

	// create metric counters
	err = ob.RegisterPromCounter("rpc_getLogs_count", "Number of getLogs")
	if err != nil {
		return nil, err
	}
	err = ob.RegisterPromCounter("rpc_getBlockByNumber_count", "Number of getBlockByNumber")
	if err != nil {
		return nil, err
	}

	// initialize the pool ABI
	mpiABI, err := abi.JSON(strings.NewReader(config.CONNECTOR_ABI_STRING))
	if err != nil {
		return nil, err
	}
	ob.connectorAbi = &mpiABI
	uniswapV3ABI, err := abi.JSON(strings.NewReader(config.UNISWAPV3POOL))
	if err != nil {
		return nil, err
	}
	uniswapV2ABI, err := abi.JSON(strings.NewReader(config.PANCAKEPOOL))
	if err != nil {
		return nil, err
	}

	// initialize zeta price queriers
	uniswapv3querier := &UniswapV3ZetaPriceQuerier{
		UniswapV3Abi:        &uniswapV3ABI,
		Client:              ob.Client,
		PoolContractAddress: ethcommon.HexToAddress(config.Chains[chain.String()].PoolContractAddress),
		Chain:               ob.chain,
	}
	uniswapv2querier := &UniswapV2ZetaPriceQuerier{
		UniswapV2Abi:        &uniswapV2ABI,
		Client:              ob.Client,
		PoolContractAddress: ethcommon.HexToAddress(config.Chains[chain.String()].PoolContractAddress),
		Chain:               ob.chain,
	}
	dummyQuerier := &DummyZetaPriceQuerier{
		Chain:  ob.chain,
		Client: ob.Client,
	}

	// Initialize chain specific setup
	MIN_OB_INTERVAL := 24 // minimum 24s between observations
	switch chain {
	case common.MumbaiChain:
		ob.ticker = time.NewTicker(time.Duration(MaxInt(config.POLY_BLOCK_TIME, MIN_OB_INTERVAL)) * time.Second)
		ob.confCount = config.POLYGON_CONFIRMATION_COUNT
		ob.ZetaPriceQuerier = uniswapv3querier
		ob.BlockTime = config.POLY_BLOCK_TIME

	case common.GoerliChain:
		ob.ticker = time.NewTicker(time.Duration(MaxInt(config.ETH_BLOCK_TIME, MIN_OB_INTERVAL)) * time.Second)
		ob.confCount = config.ETH_CONFIRMATION_COUNT
		ob.ZetaPriceQuerier = uniswapv3querier
		ob.BlockTime = config.ETH_BLOCK_TIME

	case common.BSCTestnetChain:
		ob.ticker = time.NewTicker(time.Duration(MaxInt(config.BSC_BLOCK_TIME, MIN_OB_INTERVAL)) * time.Second)
		ob.confCount = config.BSC_CONFIRMATION_COUNT
		ob.ZetaPriceQuerier = uniswapv2querier
		ob.BlockTime = config.BSC_BLOCK_TIME

	case common.RopstenChain:
		ob.ticker = time.NewTicker(time.Duration(MaxInt(config.ROPSTEN_BLOCK_TIME, MIN_OB_INTERVAL)) * time.Second)
		ob.confCount = config.ROPSTEN_CONFIRMATION_COUNT
		ob.ZetaPriceQuerier = uniswapv3querier
		ob.BlockTime = config.ROPSTEN_BLOCK_TIME
	}

	if os.Getenv("DUMMY_PRICE") != "" {
		log.Info().Msg("Using dummy price of 1:1")
		ob.ZetaPriceQuerier = dummyQuerier
	}

	if dbpath != "" {
		path := fmt.Sprintf("%s/%s", dbpath, chain.String()) // e.g. ~/.zetaclient/ETH
		db, err := leveldb.OpenFile(path, nil)
		if err != nil {
			return nil, err
		}
		ob.db = db

		envvar := ob.chain.String() + "_SCAN_CURRENT"
		if os.Getenv(envvar) != "" {
			log.Info().Msgf("envvar %s is set; scan from current block", envvar)
			header, err := ob.Client.HeaderByNumber(context.Background(), nil)
			if err != nil {
				return nil, err
			}
			ob.LastBlock = header.Number.Uint64()
		} else { // last observed block
			buf, err := db.Get([]byte(PosKey), nil)
			if err != nil {
				log.Info().Msg("db PosKey does not exist; read from ZetaCore")
				ob.LastBlock = ob.getLastHeight()
				// if ZetaCore does not have last heard block height, then use current
				if ob.LastBlock == 0 {
					header, err := ob.Client.HeaderByNumber(context.Background(), nil)
					if err != nil {
						return nil, err
					}
					ob.LastBlock = header.Number.Uint64()
				}
				buf2 := make([]byte, binary.MaxVarintLen64)
				n := binary.PutUvarint(buf2, ob.LastBlock)
				err := db.Put([]byte(PosKey), buf2[:n], nil)
<<<<<<< HEAD
				log.Error().Err(err).Msg("error writing ob.LastBlock to db: ")
=======
				if err != nil {
					log.Error().Err(err).Msg("error writing ob.LastBlock to db: ")
				}
>>>>>>> d1d7befa
			} else {
				ob.LastBlock, _ = binary.Uvarint(buf)
			}
		}

		{
<<<<<<< HEAD
			path := fmt.Sprintf("%s/%s.nonceTxHashesMap", dbpath, chain.String())
			// #nosec G304
			jsonFile, err := os.Open(path)
			if err != nil {
				log.Error().Err(err).Msgf("error opening %s", path)
			} else {
				dec := json.NewDecoder(jsonFile)
				ob.mu.Lock()
				err = dec.Decode(&ob.nonceTxHashesMap)
				ob.mu.Unlock()
				if err != nil {
					log.Error().Err(err).Msgf("error opening %s", path)
				}
				// #nosec G104
				jsonFile.Close()
				log.Info().Msgf("read %d nonceTxHashesMap entries", len(ob.nonceTxHashesMap))
			}
		}

		{
			path := fmt.Sprintf("%s/%s.nonceTx", dbpath, chain.String())
			// #nosec G304
			jsonFile, err := os.Open(path)
			if err != nil {
				log.Error().Err(err).Msgf("error opening %s", path)
			} else {
				dec := json.NewDecoder(jsonFile)
				err = dec.Decode(&ob.nonceTx)
				if err != nil {
					log.Error().Err(err).Msgf("error opening %s", path)
				}
				// #nosec G104
				jsonFile.Close()
				log.Info().Msgf("read %d nonceTx entries", len(ob.nonceTx))

=======
			iter := ob.db.NewIterator(util.BytesPrefix([]byte(NonceTxHashesKeyPrefix)), nil)
			for iter.Next() {
				key := string(iter.Key())
				nonce, err := strconv.ParseInt(key[len(NonceTxHashesKeyPrefix):], 10, 64)
				if err != nil {
					log.Error().Err(err).Msgf("error parsing nonce: %s", key)
					continue
				}
				txHashes := strings.Split(string(iter.Value()), ",")
				ob.nonceTxHashesMap[int(nonce)] = txHashes
				log.Info().Msgf("reading nonce %d with %d tx hashes", nonce, len(txHashes))
			}
			iter.Release()
			if err = iter.Error(); err != nil {
				log.Error().Err(err).Msg("error iterating over db")
			}
		}

		{
			iter := ob.db.NewIterator(util.BytesPrefix([]byte(NonceTxKeyPrefix)), nil)
			for iter.Next() {
				key := string(iter.Key())
				nonce, err := strconv.ParseInt(key[len(NonceTxKeyPrefix):], 10, 64)
				if err != nil {
					log.Error().Err(err).Msgf("error parsing nonce: %s", key)
					continue
				}
				var receipt ethtypes.Receipt
				err = receipt.UnmarshalJSON(iter.Value())
				if err != nil {
					log.Error().Err(err).Msgf("error unmarshalling receipt: %s", key)
					continue
				}
				ob.nonceTx[int(nonce)] = &receipt
				log.Info().Msgf("chain %s reading nonce %d with receipt of tx %s", ob.chain, nonce, receipt.TxHash.Hex())
			}
			iter.Release()
			if err = iter.Error(); err != nil {
				log.Error().Err(err).Msg("error iterating over db")
>>>>>>> d1d7befa
			}
		}

	}
	log.Info().Msgf("%s: start scanning from block %d", chain, ob.LastBlock)

	// this is shared structure to query logs by sendHash
	log.Info().Msgf("Chain %s logZetaReceivedSignatureHash %s", ob.chain, logZetaReceivedSignatureHash.Hex())

	return &ob, nil
}

func (ob *ChainObserver) GetPromCounter(name string) (prometheus.Counter, error) {
	if cnt, found := metrics.Counters[ob.chain.String()+"_"+name]; found {
		return cnt, nil
	} else {
		return nil, errors.New("counter not found")
	}
}

func (ob *ChainObserver) RegisterPromCounter(name string, help string) error {
	cntName := ob.chain.String() + "_" + name
	return ob.metrics.RegisterCounter(cntName, help)
}

func (ob *ChainObserver) Start() {
	go ob.WatchRouter()
	go ob.WatchGasPrice()
	go ob.WatchExchangeRate()
	go ob.observeOutTx()
}

func (ob *ChainObserver) PostNonceIfNotRecorded() error {
	bridge := ob.bridge
	client := ob.Client
	tss := ob.Tss
	chain := ob.chain

	_, err := bridge.GetNonceByChain(chain)
	if err != nil { // if Nonce of Chain is not found in ZetaCore; report it
		nonce, err := client.NonceAt(context.TODO(), tss.Address(), nil)
		if err != nil {
			log.Err(err).Msg("NonceAt")
			return err
		}
		log.Debug().Msgf("signer %s Posting Nonce of chain %s of nonce %d", bridge.GetKeys().signerName, chain, nonce)
		_, err = bridge.PostNonce(chain, nonce)
		if err != nil {
			log.Err(err).Msg("PostNonce")
			return err
		}
	}

	return nil
}

func (ob *ChainObserver) WatchRouter() {
	// At each tick, query the mpiAddress
	for {
		select {
		case <-ob.ticker.C:
			err := ob.observeChain()
			if err != nil {
				log.Err(err).Msg("observeChain error on " + ob.chain.String())
				continue
			}
		case <-ob.stop:
			log.Info().Msg("WatchRouter stopped")
			return
		}
	}
}

func (ob *ChainObserver) WatchGasPrice() {
	gasTicker := time.NewTicker(60 * time.Second)
	for {
		select {
		case <-gasTicker.C:
			err := ob.PostGasPrice()
			if err != nil {
				log.Err(err).Msg("PostGasPrice error on " + ob.chain.String())
				continue
			}
		case <-ob.stop:
			log.Info().Msg("WatchGasPrice stopped")
			return
		}
	}
}

func (ob *ChainObserver) WatchExchangeRate() {
	ticker := time.NewTicker(60 * time.Second)
	for {
		select {
		case <-ticker.C:
			price, bn, err := ob.ZetaPriceQuerier.GetZetaPrice()
			if err != nil {
				log.Err(err).Msg("GetZetaExchangeRate error on " + ob.chain.String())
				continue
			}
			priceInHex := fmt.Sprintf("0x%x", price)

			_, err = ob.bridge.PostZetaConversionRate(ob.chain, priceInHex, bn)
			if err != nil {
				log.Err(err).Msg("PostZetaConversionRate error on " + ob.chain.String())
			}
		case <-ob.stop:
			log.Info().Msg("WatchExchangeRate stopped")
			return
		}
	}
}

func (ob *ChainObserver) PostGasPrice() error {
	// GAS PRICE
	gasPrice, err := ob.Client.SuggestGasPrice(context.TODO())
	if err != nil {
		log.Err(err).Msg("PostGasPrice:")
		return err
	}
	blockNum, err := ob.Client.BlockNumber(context.TODO())
	if err != nil {
		log.Err(err).Msg("PostGasPrice:")
		return err
	}

	// SUPPLY
	var supply string // lockedAmount on ETH, totalSupply on other chains
	supply = "100"
	//if chainOb.chain == common.ETHChain {
	//	input, err := chainOb.connectorAbi.Pack("getLockedAmount")
	//	if err != nil {
	//		return fmt.Errorf("fail to getLockedAmount")
	//	}
	//	bn, err := chainOb.Client.BlockNumber(context.TODO())
	//	if err != nil {
	//		log.Err(err).Msgf("%s BlockNumber error", chainOb.chain)
	//		return err
	//	}
	//	fromAddr := ethcommon.HexToAddress(config.TSS_TEST_ADDRESS)
	//	toAddr := ethcommon.HexToAddress(config.ETH_MPI_ADDRESS)
	//	res, err := chainOb.Client.CallContract(context.TODO(), ethereum.CallMsg{
	//		From: fromAddr,
	//		To:   &toAddr,
	//		Data: input,
	//	}, big.NewInt(0).SetUint64(bn))
	//	if err != nil {
	//		log.Err(err).Msgf("%s CallContract error", chainOb.chain)
	//		return err
	//	}
	//	output, err := chainOb.connectorAbi.Unpack("getLockedAmount", res)
	//	if err != nil {
	//		log.Err(err).Msgf("%s Unpack error", chainOb.chain)
	//		return err
	//	}
	//	lockedAmount := *connectorAbi.ConvertType(output[0], new(*big.Int)).(**big.Int)
	//	//fmt.Printf("ETH: block %d: lockedAmount %d\n", bn, lockedAmount)
	//	supply = lockedAmount.String()
	//
	//} else if chainOb.chain == common.BSCChain {
	//	input, err := chainOb.connectorAbi.Pack("totalSupply")
	//	if err != nil {
	//		return fmt.Errorf("fail to totalSupply")
	//	}
	//	bn, err := chainOb.Client.BlockNumber(context.TODO())
	//	if err != nil {
	//		log.Err(err).Msgf("%s BlockNumber error", chainOb.chain)
	//		return err
	//	}
	//	fromAddr := ethcommon.HexToAddress(config.TSS_TEST_ADDRESS)
	//	toAddr := ethcommon.HexToAddress(config.BSC_MPI_ADDRESS)
	//	res, err := chainOb.Client.CallContract(context.TODO(), ethereum.CallMsg{
	//		From: fromAddr,
	//		To:   &toAddr,
	//		Data: input,
	//	}, big.NewInt(0).SetUint64(bn))
	//	if err != nil {
	//		log.Err(err).Msgf("%s CallContract error", chainOb.chain)
	//		return err
	//	}
	//	output, err := chainOb.connectorAbi.Unpack("totalSupply", res)
	//	if err != nil {
	//		log.Err(err).Msgf("%s Unpack error", chainOb.chain)
	//		return err
	//	}
	//	totalSupply := *connectorAbi.ConvertType(output[0], new(*big.Int)).(**big.Int)
	//	//fmt.Printf("BSC: block %d: totalSupply %d\n", bn, totalSupply)
	//	supply = totalSupply.String()
	//} else if chainOb.chain == common.POLYGONChain {
	//	input, err := chainOb.connectorAbi.Pack("totalSupply")
	//	if err != nil {
	//		return fmt.Errorf("fail to totalSupply")
	//	}
	//	bn, err := chainOb.Client.BlockNumber(context.TODO())
	//	if err != nil {
	//		log.Err(err).Msgf("%s BlockNumber error", chainOb.chain)
	//		return err
	//	}
	//	fromAddr := ethcommon.HexToAddress(config.TSS_TEST_ADDRESS)
	//	toAddr := ethcommon.HexToAddress(config.POLYGON_MPI_ADDRESS)
	//	res, err := chainOb.Client.CallContract(context.TODO(), ethereum.CallMsg{
	//		From: fromAddr,
	//		To:   &toAddr,
	//		Data: input,
	//	}, big.NewInt(0).SetUint64(bn))
	//	if err != nil {
	//		log.Err(err).Msgf("%s CallContract error", chainOb.chain)
	//		return err
	//	}
	//	output, err := chainOb.connectorAbi.Unpack("totalSupply", res)
	//	if err != nil {
	//		log.Err(err).Msgf("%s Unpack error", chainOb.chain)
	//		return err
	//	}
	//	totalSupply := *connectorAbi.ConvertType(output[0], new(*big.Int)).(**big.Int)
	//	//fmt.Printf("BSC: block %d: totalSupply %d\n", bn, totalSupply)
	//	supply = totalSupply.String()
	//} else {
	//	log.Error().Msgf("chain not supported %s", chainOb.chain)
	//	return fmt.Errorf("unsupported chain %s", chainOb.chain)
	//}

	_, err = ob.bridge.PostGasPrice(ob.chain, gasPrice.Uint64(), supply, blockNum)
	if err != nil {
		log.Err(err).Msg("PostGasPrice:")
		return err
	}

	//bal, err := chainOb.Client.BalanceAt(context.TODO(), chainOb.Tss.Address(), nil)
	//if err != nil {
	//	log.Err(err).Msg("BalanceAt:")
	//	return err
	//}
	//_, err = chainOb.bridge.PostGasBalance(chainOb.chain, bal.String(), blockNum)
	//if err != nil {
	//	log.Err(err).Msg("PostGasBalance:")
	//	return err
	//}
	return nil
}

func (ob *ChainObserver) observeChain() error {
	header, err := ob.Client.HeaderByNumber(context.Background(), nil)
	if err != nil {
		return err
	}
	counter, err := ob.GetPromCounter("rpc_getBlockByNumber_count")
	if err != nil {
		log.Error().Err(err).Msg("GetPromCounter:")
	}
	counter.Inc()

	// "confirmed" current block number
	confirmedBlockNum := header.Number.Uint64() - ob.confCount
	// skip if no new block is produced.
	if confirmedBlockNum <= ob.LastBlock {
		return nil
	}
	toBlock := ob.LastBlock + config.MAX_BLOCKS_PER_PERIOD // read at most 10 blocks in one go
	if toBlock >= confirmedBlockNum {
		toBlock = confirmedBlockNum
	}

	topics[0] = []ethcommon.Hash{logZetaSentSignatureHash}

	query := ethereum.FilterQuery{
		Addresses: []ethcommon.Address{ethcommon.HexToAddress(ob.mpiAddress)},
		FromBlock: big.NewInt(0).SetUint64(ob.LastBlock + 1), // LastBlock has been processed;
		ToBlock:   big.NewInt(0).SetUint64(toBlock),
		Topics:    topics,
	}
	//log.Debug().Msgf("signer %s block from %d to %d", chainOb.bridge.GetKeys().signerName, query.FromBlock, query.ToBlock)
	ob.sampleLogger.Info().Msgf("%s current block %d, querying from %d to %d, %d blocks left to catch up, watching MPI address %s", ob.chain, header.Number.Uint64(), ob.LastBlock+1, toBlock, int(toBlock)-int(confirmedBlockNum), ethcommon.HexToAddress(ob.mpiAddress))

	// Finally query the for the logs
	logs, err := ob.Client.FilterLogs(context.Background(), query)
	if err != nil {
		return err
	}
	cnt, err := ob.GetPromCounter("rpc_getLogs_count")
	if err != nil {
		return err
	}
	cnt.Inc()

	// Read in ABI
	contractAbi := ob.connectorAbi

	// Pull out arguments from logs
	for _, vLog := range logs {
		log.Info().Msgf("TxBlockNumber %d Transaction Hash: %s topic %s\n", vLog.BlockNumber, vLog.TxHash.Hex()[:6], vLog.Topics[0].Hex()[:6])
		switch vLog.Topics[0].Hex() {
		case logZetaSentSignatureHash.Hex():
			vals, err := contractAbi.Unpack("ZetaSent", vLog.Data)
			if err != nil {
				log.Err(err).Msg("error unpacking ZetaMessageSendEvent")
				continue
			}
			sender := vLog.Topics[1]
			destChainID := vals[0].(*big.Int)
			destContract := vals[1].([]byte)
			zetaAmount := vals[2].(*big.Int)
			gasLimit := vals[3].(*big.Int)
			message := vals[4].([]byte)
			zetaParams := vals[5].([]byte)

			_ = zetaParams

			metaHash, err := ob.bridge.PostSend(
				ethcommon.HexToAddress(sender.Hex()).Hex(),
				ob.chain.String(),
				types.BytesToEthHex(destContract),
				config.FindChainByID(destChainID),
				zetaAmount.String(),
				zetaAmount.String(),
				base64.StdEncoding.EncodeToString(message),
				vLog.TxHash.Hex(),
				vLog.BlockNumber,
				gasLimit.Uint64(),
			)
			if err != nil {
				log.Err(err).Msg("error posting to meta core")
				continue
			}
			log.Debug().Msgf("LockSend detected: PostSend metahash: %s", metaHash)
		}
	}

	ob.LastBlock = toBlock
	buf := make([]byte, binary.MaxVarintLen64)
	n := binary.PutUvarint(buf, toBlock)
	err = ob.db.Put([]byte(PosKey), buf[:n], nil)
	if err != nil {
		log.Error().Err(err).Msg("error writing toBlock to db")
	}
	return nil
}

// query ZetaCore about the last block that it has heard from a specific chain.
// return 0 if not existent.
func (ob *ChainObserver) getLastHeight() uint64 {
	lastheight, err := ob.bridge.GetLastBlockHeightByChain(ob.chain)
	if err != nil {
		log.Warn().Err(err).Msgf("getLastHeight")
		return 0
	}
	return lastheight.LastSendHeight
}

// query the base gas price for the block number bn.
func (ob *ChainObserver) GetBaseGasPrice() *big.Int {
	gasPrice, err := ob.Client.SuggestGasPrice(context.TODO())
	if err != nil {
		log.Err(err).Msg("GetBaseGasPrice")
		return nil
	}
	return gasPrice
}

func (ob *ChainObserver) Stop() {
	log.Info().Msgf("ob %s is stopping", ob.chain)
	close(ob.stop) // this notifies all goroutines to stop

<<<<<<< HEAD
=======
	log.Info().Msg("closing ob.db")
>>>>>>> d1d7befa
	err := ob.db.Close()
	if err != nil {
		log.Error().Err(err).Msg("error closing db")
	}

<<<<<<< HEAD
	userDir, _ := os.UserHomeDir()
	dbpath := filepath.Join(userDir, ".zetaclient/chainobserver")
	{
		path := fmt.Sprintf("%s/%s.nonceTxHashesMap", dbpath, ob.chain.String())
		log.Info().Msgf("writing to %s", path)
		// #nosec G304 - this is a file that is written to, not read from
		jsonFile, err := os.Create(path)
		if err != nil {
			log.Error().Err(err).Msgf("error opening %s", path)
		} else {
			enc := json.NewEncoder(jsonFile)
			ob.mu.Lock()
			err = enc.Encode(ob.nonceTxHashesMap)
			ob.mu.Unlock()
			if err != nil {
				log.Error().Err(err).Msgf("error opening %s", path)
			}
			// #nosec G104
			jsonFile.Close()
		}

	}
	{
		path := fmt.Sprintf("%s/%s.nonceTx", dbpath, ob.chain.String())
		log.Info().Msgf("writing to %s", path)
		// #nosec G304 - this is a file that is written to, not read from
		jsonFile, err := os.Create(path)
		if err != nil {
			log.Error().Err(err).Msgf("error opening %s", path)
		} else {
			enc := json.NewEncoder(jsonFile)
			err = enc.Encode(ob.nonceTx)
			if err != nil {
				log.Error().Err(err).Msgf("error opening %s", path)
			}
			// #nosec G104
			jsonFile.Close()
		}
	}
=======
	log.Info().Msgf("%s observer stopped", ob.chain)
>>>>>>> d1d7befa
}

// returns: isIncluded, isConfirmed, Error
// If isConfirmed, it also post to ZetaCore
func (ob *ChainObserver) IsSendOutTxProcessed(sendHash string, nonce int) (bool, bool, error) {
	receipt, found := ob.nonceTx[nonce]
	if found && receipt.Status == 1 {
		logs := receipt.Logs
		for _, vLog := range logs {
			switch vLog.Topics[0].Hex() {
			case logZetaReceivedSignatureHash.Hex():
				retval, err := ob.connectorAbi.Unpack("ZetaReceived", vLog.Data)
				if err != nil {
					log.Error().Err(err).Msg("error unpacking ZetaReceived")
					continue
				}

				if vLog.BlockNumber+ob.confCount < ob.LastBlock {
					log.Info().Msgf("Found (outTx) sendHash %s on chain %s txhash %s", sendHash, ob.chain, vLog.TxHash.Hex())
					log.Info().Msg("Confirmed! Sending PostConfirmation to zetacore...")
					sendhash := vLog.Topics[3].Hex()
					//var rxAddress string = ethcommon.HexToAddress(vLog.Topics[1].Hex()).Hex()
					var mMint string = retval[1].(*big.Int).String()
					metaHash, err := ob.bridge.PostReceiveConfirmation(
						sendhash,
						vLog.TxHash.Hex(),
						vLog.BlockNumber,
						mMint,
						common.ReceiveStatus_Success,
						ob.chain.String(),
					)
					if err != nil {
						log.Error().Err(err).Msg("error posting confirmation to meta core")
						continue
					}
					log.Info().Msgf("Zeta tx hash: %s\n", metaHash)
					return true, true, nil
				} else {
					log.Info().Msgf("Included; %d blocks before confirmed! chain %s nonce %d", int(vLog.BlockNumber+ob.confCount)-int(ob.LastBlock), ob.chain, nonce)
					return true, false, nil
				}
			case logZetaRevertedSignatureHash.Hex():
				retval, err := ob.connectorAbi.Unpack("ZetaReverted", vLog.Data)
				if err != nil {
					log.Error().Err(err).Msg("error unpacking ZetaReverted")
					continue
				}

				if vLog.BlockNumber+ob.confCount < ob.LastBlock {
					log.Info().Msgf("Found (revertTx) sendHash %s on chain %s txhash %s", sendHash, ob.chain, vLog.TxHash.Hex())
					log.Info().Msg("Confirmed! Sending PostConfirmation to zetacore...")
					sendhash := vLog.Topics[3].Hex()
					var mMint string = retval[2].(*big.Int).String()
					metaHash, err := ob.bridge.PostReceiveConfirmation(
						sendhash,
						vLog.TxHash.Hex(),
						vLog.BlockNumber,
						mMint,
						common.ReceiveStatus_Success,
						ob.chain.String(),
					)
					if err != nil {
						log.Err(err).Msg("error posting confirmation to meta core")
						continue
					}
					log.Info().Msgf("Zeta tx hash: %s", metaHash)
					return true, true, nil
				} else {
					log.Info().Msgf("Included; %d blocks before confirmed! chain %s nonce %d", int(vLog.BlockNumber+ob.confCount)-int(ob.LastBlock), ob.chain, nonce)
					return true, false, nil
				}
			}
		}
	} else if found && receipt.Status == 0 {
		//FIXME: check nonce here by getTransaction RPC
		log.Info().Msgf("Found (failed tx) sendHash %s on chain %s txhash %s", sendHash, ob.chain, receipt.TxHash.Hex())
		zetaTxHash, err := ob.bridge.PostReceiveConfirmation(sendHash, receipt.TxHash.Hex(), receipt.BlockNumber.Uint64(), "", common.ReceiveStatus_Failed, ob.chain.String())
		if err != nil {
			log.Error().Err(err).Msgf("PostReceiveConfirmation error in WatchTxHashWithTimeout; zeta tx hash %s", zetaTxHash)
		}
		log.Info().Msgf("Zeta tx hash: %s", zetaTxHash)
		return true, true, nil
	}

	return false, false, fmt.Errorf("IsSendOutTxProcessed: error on chain %s", ob.chain)
}

// this function periodically checks all the txhash in potential outbound txs
// FIXME: there's a chance that a txhash in OutTxChan may not deliver when Stop() is called
func (ob *ChainObserver) observeOutTx() {

	ticker := time.NewTicker(12 * time.Second)
	for {
		select {
		case <-ticker.C:
			minNonce, maxNonce, err := ob.PurgeTxHashWatchList()
			if len(ob.nonceTxHashesMap) > 0 {
				log.Info().Msgf("chain %s outstanding nonce: %d; nonce range [%d,%d]", ob.chain, len(ob.nonceTxHashesMap), minNonce, maxNonce)
			}
			outTimeout := time.After(12 * time.Second)
			if err == nil {
				ob.MinNonce = minNonce
<<<<<<< HEAD
=======
				ob.MaxNonce = maxNonce
>>>>>>> d1d7befa
				//log.Warn().Msgf("chain %s MinNonce: %d", ob.chain, ob.MinNonce)
			QUERYLOOP:
				//for nonce, txHashes := range ob.nonceTxHashesMap {
				for nonce := minNonce; nonce <= maxNonce; nonce++ { // ensure lower nonce is queried first
					ob.mu.Lock()
					txHashes, found := ob.nonceTxHashesMap[nonce]
					txHashesCopy := txHashes
					ob.mu.Unlock()
					if !found {
						continue
					}
				TXHASHLOOP:
					for _, txHash := range txHashesCopy {
						inTimeout := time.After(1000 * time.Millisecond)
						select {
						case <-outTimeout:
							log.Warn().Msgf("QUERYLOOP timouet chain %s nonce %d", ob.chain, nonce)
							break QUERYLOOP
						default:
							receipt, err := ob.queryTxByHash(txHash, nonce)
							if err == nil && receipt != nil { // confirmed
								log.Info().Msgf("observeOutTx: %s nonce %d, txHash %s confirmed", ob.chain, nonce, txHash)
								ob.mu.Lock()
								delete(ob.nonceTxHashesMap, nonce)
<<<<<<< HEAD
								ob.nonceTx[nonce] = receipt
								ob.mu.Unlock()
=======
								if err = ob.db.Delete([]byte(NonceTxHashesKeyPrefix+fmt.Sprintf("%d", nonce)), nil); err != nil {
									log.Error().Err(err).Msgf("PurgeTxHashWatchList: error deleting nonce %d tx hashes from db", nonce)
								}
								ob.nonceTx[nonce] = receipt
								value, err := receipt.MarshalJSON()
								if err != nil {
									log.Error().Err(err).Msgf("receipt marshal error %s", receipt.TxHash.Hex())
								}

								ob.mu.Unlock()
								err = ob.db.Put([]byte(NonceTxKeyPrefix+fmt.Sprintf("%d", nonce)), value, nil)
								if err != nil {
									log.Error().Err(err).Msgf("PurgeTxHashWatchList: error putting nonce %d tx hashes %s to db", nonce, receipt.TxHash.Hex())
								}

>>>>>>> d1d7befa
								break TXHASHLOOP
							}
							<-inTimeout
						}
					}
				}
			} else {
				log.Warn().Err(err).Msg("PurgeTxHashWatchList error")
			}
		case <-ob.stop:
			log.Info().Msg("observeOutTx: stopped")
			return
		}
	}
}

// remove txhash from watch list which have no corresponding sendPending in zetacore.
// returns the min/max nonce after purge
func (ob *ChainObserver) PurgeTxHashWatchList() (int, int, error) {
	purgedTxHashCount := 0
	sends, err := ob.bridge.GetAllPendingSend()
	if err != nil {
		return 0, 0, err
	}
	pendingNonces := make(map[int]bool)
	for _, send := range sends {
		if send.Status == zetatypes.SendStatus_PendingRevert && send.SenderChain == ob.chain.String() {
			pendingNonces[int(send.Nonce)] = true
		} else if send.Status == zetatypes.SendStatus_PendingOutbound && send.ReceiverChain == ob.chain.String() {
			pendingNonces[int(send.Nonce)] = true
		}
<<<<<<< HEAD
	}
	tNow := time.Now()
	ob.mu.Lock()
	for nonce, _ := range ob.nonceTxHashesMap {
		if _, found := pendingNonces[nonce]; !found {
			txHashes := ob.nonceTxHashesMap[nonce]
			delete(ob.nonceTxHashesMap, nonce)
			purgedTxHashCount++
			log.Info().Msgf("PurgeTxHashWatchList: chain %s nonce %d removed", ob.chain, nonce)
			ob.fileLogger.Info().Msgf("PurgeTxHashWatchList: chain %s nonce %d removed txhashes %v", ob.chain, nonce, txHashes)
		}
	}
	ob.mu.Unlock()
	if purgedTxHashCount > 0 {
		log.Info().Msgf("PurgeTxHashWatchList: chain %s purged %d txhashes in %v", ob.chain, purgedTxHashCount, time.Since(tNow))
	}
	minNonce, maxNonce := -1, 0
	if len(pendingNonces) > 0 {
		for nonce, _ := range pendingNonces {
			if minNonce == -1 {
				minNonce = nonce
			}
			if nonce < minNonce {
				minNonce = nonce
			}
			if nonce > maxNonce {
				maxNonce = nonce
			}
		}
	}
	return minNonce, maxNonce, nil
}

// return the status of txHash
// receipt nil, err non-nil: txHash not found
// receipt non-nil, err non-nil: txHash found but not confirmed
// receipt non-nil, err nil: txHash confirmed
func (ob *ChainObserver) queryTxByHash(txHash string, nonce int) (*ethtypes.Receipt, error) {
	//timeStart := time.Now()
	//defer func() { log.Info().Msgf("queryTxByHash elapsed: %s", time.Since(timeStart)) }()
	ctxt, cancel := context.WithTimeout(context.Background(), 1*time.Second)
	defer cancel()
	receipt, err := ob.Client.TransactionReceipt(ctxt, ethcommon.HexToHash(txHash))
	if err != nil {
		if err != ethereum.NotFound {
			log.Warn().Err(err).Msgf("%s %s TransactionReceipt err", ob.chain, txHash)
		}
		return nil, err
	} else if receipt.BlockNumber.Uint64()+ob.confCount > ob.LastBlock {
		log.Info().Msgf("%s TransactionReceipt %s mined in block %d but not confirmed; current block num %d", ob.chain, txHash, receipt.BlockNumber.Uint64(), ob.LastBlock)
		return receipt, err
	} else { // confirmed outbound tx
		if receipt.Status == 0 { // failed (reverted tx)
			log.Info().Msgf("%s TransactionReceipt %s nonce %d mined and confirmed, but it's reverted!", ob.chain, txHash, nonce)
		} else if receipt.Status == 1 { // success
			log.Info().Msgf("%s TransactionReceipt %s nonce %d mined and confirmed, and it's successful", ob.chain, txHash, nonce)
		}
		return receipt, nil
	}
}

func (ob *ChainObserver) AddTxHashToWatchList(txHash string, nonce int, sendHash string) {
	outTx := OutTx{
		TxHash:   txHash,
		Nonce:    nonce,
		SendHash: sendHash,
	}

	if outTx.TxHash != "" { // TODO: this seems unnecessary
		ob.mu.Lock()
		ob.nonceTxHashesMap[outTx.Nonce] = append(ob.nonceTxHashesMap[outTx.Nonce], outTx.TxHash)
		ob.mu.Unlock()
		log.Info().Msgf("add %s nonce %d TxHash watch list length: %d", ob.chain, outTx.Nonce, len(ob.nonceTxHashesMap[outTx.Nonce]))
		ob.fileLogger.Info().Msgf("add %s nonce %d TxHash watch list length: %d", ob.chain, outTx.Nonce, len(ob.nonceTxHashesMap[outTx.Nonce]))

=======
	}
	tNow := time.Now()
	ob.mu.Lock()
	for nonce, _ := range ob.nonceTxHashesMap {
		if _, found := pendingNonces[nonce]; !found {
			txHashes := ob.nonceTxHashesMap[nonce]
			delete(ob.nonceTxHashesMap, nonce)
			if err = ob.db.Delete([]byte(NonceTxHashesKeyPrefix+fmt.Sprintf("%d", nonce)), nil); err != nil {
				log.Error().Err(err).Msgf("PurgeTxHashWatchList: error deleting nonce %d tx hashes from db", nonce)
			}
			purgedTxHashCount++
			log.Info().Msgf("PurgeTxHashWatchList: chain %s nonce %d removed", ob.chain, nonce)
			ob.fileLogger.Info().Msgf("PurgeTxHashWatchList: chain %s nonce %d removed txhashes %v", ob.chain, nonce, txHashes)
		}
	}
	ob.mu.Unlock()
	if purgedTxHashCount > 0 {
		log.Info().Msgf("PurgeTxHashWatchList: chain %s purged %d txhashes in %v", ob.chain, purgedTxHashCount, time.Since(tNow))
	}
	minNonce, maxNonce := -1, 0
	if len(pendingNonces) > 0 {
		for nonce, _ := range pendingNonces {
			if minNonce == -1 {
				minNonce = nonce
			}
			if nonce < minNonce {
				minNonce = nonce
			}
			if nonce > maxNonce {
				maxNonce = nonce
			}
		}
	}
	return minNonce, maxNonce, nil
}

// return the status of txHash
// receipt nil, err non-nil: txHash not found
// receipt non-nil, err non-nil: txHash found but not confirmed
// receipt non-nil, err nil: txHash confirmed
func (ob *ChainObserver) queryTxByHash(txHash string, nonce int) (*ethtypes.Receipt, error) {
	//timeStart := time.Now()
	//defer func() { log.Info().Msgf("queryTxByHash elapsed: %s", time.Since(timeStart)) }()
	ctxt, cancel := context.WithTimeout(context.Background(), 1*time.Second)
	defer cancel()
	receipt, err := ob.Client.TransactionReceipt(ctxt, ethcommon.HexToHash(txHash))
	if err != nil {
		if err != ethereum.NotFound {
			log.Warn().Err(err).Msgf("%s %s TransactionReceipt err", ob.chain, txHash)
		}
		return nil, err
	} else if receipt.BlockNumber.Uint64()+ob.confCount > ob.LastBlock {
		log.Info().Msgf("%s TransactionReceipt %s mined in block %d but not confirmed; current block num %d", ob.chain, txHash, receipt.BlockNumber.Uint64(), ob.LastBlock)
		return receipt, err
	} else { // confirmed outbound tx
		if receipt.Status == 0 { // failed (reverted tx)
			log.Info().Msgf("%s TransactionReceipt %s nonce %d mined and confirmed, but it's reverted!", ob.chain, txHash, nonce)
		} else if receipt.Status == 1 { // success
			log.Info().Msgf("%s TransactionReceipt %s nonce %d mined and confirmed, and it's successful", ob.chain, txHash, nonce)
		}
		return receipt, nil
	}
}

func (ob *ChainObserver) AddTxHashToWatchList(txHash string, nonce int, sendHash string) {
	outTx := OutTx{
		TxHash:   txHash,
		Nonce:    nonce,
		SendHash: sendHash,
	}

	if outTx.TxHash != "" { // TODO: this seems unnecessary
		ob.mu.Lock()
		ob.nonceTxHashesMap[outTx.Nonce] = append(ob.nonceTxHashesMap[outTx.Nonce], outTx.TxHash)
		ob.mu.Unlock()
		key := []byte(NonceTxHashesKeyPrefix + fmt.Sprintf("%d", outTx.Nonce))
		value := []byte(strings.Join(ob.nonceTxHashesMap[outTx.Nonce], ","))
		if err := ob.db.Put(key, value, nil); err != nil {
			log.Error().Err(err).Msgf("AddTxHashToWatchList: error adding nonce %d tx hashes to db", outTx.Nonce)
		}

		log.Info().Msgf("add %s nonce %d TxHash watch list length: %d", ob.chain, outTx.Nonce, len(ob.nonceTxHashesMap[outTx.Nonce]))
		ob.fileLogger.Info().Msgf("add %s nonce %d TxHash watch list length: %d", ob.chain, outTx.Nonce, len(ob.nonceTxHashesMap[outTx.Nonce]))
>>>>>>> d1d7befa
	}
}<|MERGE_RESOLUTION|>--- conflicted
+++ resolved
@@ -4,7 +4,6 @@
 	"context"
 	"encoding/base64"
 	"encoding/binary"
-	"encoding/json"
 	"errors"
 	"fmt"
 	ethtypes "github.com/ethereum/go-ethereum/core/types"
@@ -13,11 +12,7 @@
 	"github.com/zeta-chain/zetacore/zetaclient/metrics"
 	"math/big"
 	"os"
-<<<<<<< HEAD
-	"path/filepath"
-=======
 	"strconv"
->>>>>>> d1d7befa
 	"strings"
 	"sync"
 	"time"
@@ -38,13 +33,9 @@
 )
 
 const (
-<<<<<<< HEAD
-	PosKey = "PosKey"
-=======
 	PosKey                 = "PosKey"
 	NonceTxHashesKeyPrefix = "NonceTxHashes-"
 	NonceTxKeyPrefix       = "NonceTx-"
->>>>>>> d1d7befa
 )
 
 //    event ZetaSent(
@@ -117,10 +108,7 @@
 	nonceTxHashesMap map[int][]string
 	nonceTx          map[int]*ethtypes.Receipt
 	MinNonce         int
-<<<<<<< HEAD
-=======
 	MaxNonce         int
->>>>>>> d1d7befa
 	OutTxChan        chan OutTx // send to this channel if you want something back!
 	ZetaPriceQuerier ZetaPriceQuerier
 	stop             chan struct{}
@@ -272,56 +260,15 @@
 				buf2 := make([]byte, binary.MaxVarintLen64)
 				n := binary.PutUvarint(buf2, ob.LastBlock)
 				err := db.Put([]byte(PosKey), buf2[:n], nil)
-<<<<<<< HEAD
-				log.Error().Err(err).Msg("error writing ob.LastBlock to db: ")
-=======
 				if err != nil {
 					log.Error().Err(err).Msg("error writing ob.LastBlock to db: ")
 				}
->>>>>>> d1d7befa
 			} else {
 				ob.LastBlock, _ = binary.Uvarint(buf)
 			}
 		}
 
 		{
-<<<<<<< HEAD
-			path := fmt.Sprintf("%s/%s.nonceTxHashesMap", dbpath, chain.String())
-			// #nosec G304
-			jsonFile, err := os.Open(path)
-			if err != nil {
-				log.Error().Err(err).Msgf("error opening %s", path)
-			} else {
-				dec := json.NewDecoder(jsonFile)
-				ob.mu.Lock()
-				err = dec.Decode(&ob.nonceTxHashesMap)
-				ob.mu.Unlock()
-				if err != nil {
-					log.Error().Err(err).Msgf("error opening %s", path)
-				}
-				// #nosec G104
-				jsonFile.Close()
-				log.Info().Msgf("read %d nonceTxHashesMap entries", len(ob.nonceTxHashesMap))
-			}
-		}
-
-		{
-			path := fmt.Sprintf("%s/%s.nonceTx", dbpath, chain.String())
-			// #nosec G304
-			jsonFile, err := os.Open(path)
-			if err != nil {
-				log.Error().Err(err).Msgf("error opening %s", path)
-			} else {
-				dec := json.NewDecoder(jsonFile)
-				err = dec.Decode(&ob.nonceTx)
-				if err != nil {
-					log.Error().Err(err).Msgf("error opening %s", path)
-				}
-				// #nosec G104
-				jsonFile.Close()
-				log.Info().Msgf("read %d nonceTx entries", len(ob.nonceTx))
-
-=======
 			iter := ob.db.NewIterator(util.BytesPrefix([]byte(NonceTxHashesKeyPrefix)), nil)
 			for iter.Next() {
 				key := string(iter.Key())
@@ -361,7 +308,6 @@
 			iter.Release()
 			if err = iter.Error(); err != nil {
 				log.Error().Err(err).Msg("error iterating over db")
->>>>>>> d1d7befa
 			}
 		}
 
@@ -725,58 +671,13 @@
 	log.Info().Msgf("ob %s is stopping", ob.chain)
 	close(ob.stop) // this notifies all goroutines to stop
 
-<<<<<<< HEAD
-=======
 	log.Info().Msg("closing ob.db")
->>>>>>> d1d7befa
 	err := ob.db.Close()
 	if err != nil {
 		log.Error().Err(err).Msg("error closing db")
 	}
 
-<<<<<<< HEAD
-	userDir, _ := os.UserHomeDir()
-	dbpath := filepath.Join(userDir, ".zetaclient/chainobserver")
-	{
-		path := fmt.Sprintf("%s/%s.nonceTxHashesMap", dbpath, ob.chain.String())
-		log.Info().Msgf("writing to %s", path)
-		// #nosec G304 - this is a file that is written to, not read from
-		jsonFile, err := os.Create(path)
-		if err != nil {
-			log.Error().Err(err).Msgf("error opening %s", path)
-		} else {
-			enc := json.NewEncoder(jsonFile)
-			ob.mu.Lock()
-			err = enc.Encode(ob.nonceTxHashesMap)
-			ob.mu.Unlock()
-			if err != nil {
-				log.Error().Err(err).Msgf("error opening %s", path)
-			}
-			// #nosec G104
-			jsonFile.Close()
-		}
-
-	}
-	{
-		path := fmt.Sprintf("%s/%s.nonceTx", dbpath, ob.chain.String())
-		log.Info().Msgf("writing to %s", path)
-		// #nosec G304 - this is a file that is written to, not read from
-		jsonFile, err := os.Create(path)
-		if err != nil {
-			log.Error().Err(err).Msgf("error opening %s", path)
-		} else {
-			enc := json.NewEncoder(jsonFile)
-			err = enc.Encode(ob.nonceTx)
-			if err != nil {
-				log.Error().Err(err).Msgf("error opening %s", path)
-			}
-			// #nosec G104
-			jsonFile.Close()
-		}
-	}
-=======
 	log.Info().Msgf("%s observer stopped", ob.chain)
->>>>>>> d1d7befa
 }
 
 // returns: isIncluded, isConfirmed, Error
@@ -879,10 +780,7 @@
 			outTimeout := time.After(12 * time.Second)
 			if err == nil {
 				ob.MinNonce = minNonce
-<<<<<<< HEAD
-=======
 				ob.MaxNonce = maxNonce
->>>>>>> d1d7befa
 				//log.Warn().Msgf("chain %s MinNonce: %d", ob.chain, ob.MinNonce)
 			QUERYLOOP:
 				//for nonce, txHashes := range ob.nonceTxHashesMap {
@@ -907,10 +805,6 @@
 								log.Info().Msgf("observeOutTx: %s nonce %d, txHash %s confirmed", ob.chain, nonce, txHash)
 								ob.mu.Lock()
 								delete(ob.nonceTxHashesMap, nonce)
-<<<<<<< HEAD
-								ob.nonceTx[nonce] = receipt
-								ob.mu.Unlock()
-=======
 								if err = ob.db.Delete([]byte(NonceTxHashesKeyPrefix+fmt.Sprintf("%d", nonce)), nil); err != nil {
 									log.Error().Err(err).Msgf("PurgeTxHashWatchList: error deleting nonce %d tx hashes from db", nonce)
 								}
@@ -926,7 +820,6 @@
 									log.Error().Err(err).Msgf("PurgeTxHashWatchList: error putting nonce %d tx hashes %s to db", nonce, receipt.TxHash.Hex())
 								}
 
->>>>>>> d1d7befa
 								break TXHASHLOOP
 							}
 							<-inTimeout
@@ -958,7 +851,6 @@
 		} else if send.Status == zetatypes.SendStatus_PendingOutbound && send.ReceiverChain == ob.chain.String() {
 			pendingNonces[int(send.Nonce)] = true
 		}
-<<<<<<< HEAD
 	}
 	tNow := time.Now()
 	ob.mu.Lock()
@@ -966,6 +858,9 @@
 		if _, found := pendingNonces[nonce]; !found {
 			txHashes := ob.nonceTxHashesMap[nonce]
 			delete(ob.nonceTxHashesMap, nonce)
+			if err = ob.db.Delete([]byte(NonceTxHashesKeyPrefix+fmt.Sprintf("%d", nonce)), nil); err != nil {
+				log.Error().Err(err).Msgf("PurgeTxHashWatchList: error deleting nonce %d tx hashes from db", nonce)
+			}
 			purgedTxHashCount++
 			log.Info().Msgf("PurgeTxHashWatchList: chain %s nonce %d removed", ob.chain, nonce)
 			ob.fileLogger.Info().Msgf("PurgeTxHashWatchList: chain %s nonce %d removed txhashes %v", ob.chain, nonce, txHashes)
@@ -1031,85 +926,6 @@
 		ob.mu.Lock()
 		ob.nonceTxHashesMap[outTx.Nonce] = append(ob.nonceTxHashesMap[outTx.Nonce], outTx.TxHash)
 		ob.mu.Unlock()
-		log.Info().Msgf("add %s nonce %d TxHash watch list length: %d", ob.chain, outTx.Nonce, len(ob.nonceTxHashesMap[outTx.Nonce]))
-		ob.fileLogger.Info().Msgf("add %s nonce %d TxHash watch list length: %d", ob.chain, outTx.Nonce, len(ob.nonceTxHashesMap[outTx.Nonce]))
-
-=======
-	}
-	tNow := time.Now()
-	ob.mu.Lock()
-	for nonce, _ := range ob.nonceTxHashesMap {
-		if _, found := pendingNonces[nonce]; !found {
-			txHashes := ob.nonceTxHashesMap[nonce]
-			delete(ob.nonceTxHashesMap, nonce)
-			if err = ob.db.Delete([]byte(NonceTxHashesKeyPrefix+fmt.Sprintf("%d", nonce)), nil); err != nil {
-				log.Error().Err(err).Msgf("PurgeTxHashWatchList: error deleting nonce %d tx hashes from db", nonce)
-			}
-			purgedTxHashCount++
-			log.Info().Msgf("PurgeTxHashWatchList: chain %s nonce %d removed", ob.chain, nonce)
-			ob.fileLogger.Info().Msgf("PurgeTxHashWatchList: chain %s nonce %d removed txhashes %v", ob.chain, nonce, txHashes)
-		}
-	}
-	ob.mu.Unlock()
-	if purgedTxHashCount > 0 {
-		log.Info().Msgf("PurgeTxHashWatchList: chain %s purged %d txhashes in %v", ob.chain, purgedTxHashCount, time.Since(tNow))
-	}
-	minNonce, maxNonce := -1, 0
-	if len(pendingNonces) > 0 {
-		for nonce, _ := range pendingNonces {
-			if minNonce == -1 {
-				minNonce = nonce
-			}
-			if nonce < minNonce {
-				minNonce = nonce
-			}
-			if nonce > maxNonce {
-				maxNonce = nonce
-			}
-		}
-	}
-	return minNonce, maxNonce, nil
-}
-
-// return the status of txHash
-// receipt nil, err non-nil: txHash not found
-// receipt non-nil, err non-nil: txHash found but not confirmed
-// receipt non-nil, err nil: txHash confirmed
-func (ob *ChainObserver) queryTxByHash(txHash string, nonce int) (*ethtypes.Receipt, error) {
-	//timeStart := time.Now()
-	//defer func() { log.Info().Msgf("queryTxByHash elapsed: %s", time.Since(timeStart)) }()
-	ctxt, cancel := context.WithTimeout(context.Background(), 1*time.Second)
-	defer cancel()
-	receipt, err := ob.Client.TransactionReceipt(ctxt, ethcommon.HexToHash(txHash))
-	if err != nil {
-		if err != ethereum.NotFound {
-			log.Warn().Err(err).Msgf("%s %s TransactionReceipt err", ob.chain, txHash)
-		}
-		return nil, err
-	} else if receipt.BlockNumber.Uint64()+ob.confCount > ob.LastBlock {
-		log.Info().Msgf("%s TransactionReceipt %s mined in block %d but not confirmed; current block num %d", ob.chain, txHash, receipt.BlockNumber.Uint64(), ob.LastBlock)
-		return receipt, err
-	} else { // confirmed outbound tx
-		if receipt.Status == 0 { // failed (reverted tx)
-			log.Info().Msgf("%s TransactionReceipt %s nonce %d mined and confirmed, but it's reverted!", ob.chain, txHash, nonce)
-		} else if receipt.Status == 1 { // success
-			log.Info().Msgf("%s TransactionReceipt %s nonce %d mined and confirmed, and it's successful", ob.chain, txHash, nonce)
-		}
-		return receipt, nil
-	}
-}
-
-func (ob *ChainObserver) AddTxHashToWatchList(txHash string, nonce int, sendHash string) {
-	outTx := OutTx{
-		TxHash:   txHash,
-		Nonce:    nonce,
-		SendHash: sendHash,
-	}
-
-	if outTx.TxHash != "" { // TODO: this seems unnecessary
-		ob.mu.Lock()
-		ob.nonceTxHashesMap[outTx.Nonce] = append(ob.nonceTxHashesMap[outTx.Nonce], outTx.TxHash)
-		ob.mu.Unlock()
 		key := []byte(NonceTxHashesKeyPrefix + fmt.Sprintf("%d", outTx.Nonce))
 		value := []byte(strings.Join(ob.nonceTxHashesMap[outTx.Nonce], ","))
 		if err := ob.db.Put(key, value, nil); err != nil {
@@ -1118,6 +934,5 @@
 
 		log.Info().Msgf("add %s nonce %d TxHash watch list length: %d", ob.chain, outTx.Nonce, len(ob.nonceTxHashesMap[outTx.Nonce]))
 		ob.fileLogger.Info().Msgf("add %s nonce %d TxHash watch list length: %d", ob.chain, outTx.Nonce, len(ob.nonceTxHashesMap[outTx.Nonce]))
->>>>>>> d1d7befa
 	}
 }