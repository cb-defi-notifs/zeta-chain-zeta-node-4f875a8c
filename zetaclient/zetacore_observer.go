package zetaclient

import (
	"fmt"
	"github.com/libp2p/go-libp2p-core/network"
	"github.com/libp2p/go-libp2p/core/protocol"
	"gitlab.com/thorchain/tss/go-tss/p2p"
	"math"
	"runtime"
	"sort"
	"strings"
	"time"

	"github.com/pkg/errors"
	"github.com/rs/zerolog"
	"github.com/rs/zerolog/log"
	"github.com/zeta-chain/zetacore/common"
	"github.com/zeta-chain/zetacore/zetaclient/config"
	"github.com/zeta-chain/zetacore/zetaclient/metrics"

	prom "github.com/prometheus/client_golang/prometheus"

	"github.com/zeta-chain/zetacore/x/crosschain/types"
)

const (
	OutboundTxSignCount = "zetaclient_Outbound_tx_sign_count"
)

type ZetaCoreLog struct {
	ChainLogger      zerolog.Logger
	ZetaChainWatcher zerolog.Logger
}

type CoreObserver struct {
	bridge    *ZetaCoreBridge
	signerMap map[common.Chain]ChainSigner
	clientMap map[common.Chain]ChainClient
	metrics   *metrics.Metrics
	Tss       *TSS
	logger    ZetaCoreLog
	cfg       *config.Config
}

func NewCoreObserver(bridge *ZetaCoreBridge, signerMap map[common.Chain]ChainSigner, clientMap map[common.Chain]ChainClient, metrics *metrics.Metrics, tss *TSS, logger zerolog.Logger, cfg *config.Config) *CoreObserver {
	co := CoreObserver{}
	co.cfg = cfg
	chainLogger := logger.With().
		Str("chain", "ZetaChain").
		Logger()
	co.logger = ZetaCoreLog{
		ChainLogger:      chainLogger,
		ZetaChainWatcher: chainLogger.With().Str("module", "ZetaChainWatcher").Logger(),
	}

	co.Tss = tss
	co.bridge = bridge
	co.signerMap = signerMap

	co.clientMap = clientMap
	co.metrics = metrics
	co.logger.ChainLogger.Info().Msg("starting core observer")
	err := metrics.RegisterCounter(OutboundTxSignCount, "number of Outbound tx signed")
	if err != nil {
		co.logger.ChainLogger.Error().Err(err).Msg("error registering counter")
	}

	return &co
}

func (co *CoreObserver) GetPromCounter(name string) (prom.Counter, error) {
	cnt, found := metrics.Counters[name]
	if !found {
		return nil, errors.New("counter not found")
	}
	return cnt, nil
}

func (co *CoreObserver) MonitorCore() {
	myid := co.bridge.keys.GetAddress()
	co.logger.ZetaChainWatcher.Info().Msgf("Starting Send Scheduler for %s", myid)
	go co.startSendScheduler()
}

// returns map(protocolID -> count); map(connID -> count)
func countActiveStreams(n network.Network) (map[string]int, map[string]int, int) {
	count := 0
	conns := n.Conns()
	protocolCount := make(map[string]int)
	connCount := make(map[string]int)
	for _, conn := range conns {
		count += len(conn.GetStreams())
		for _, stream := range conn.GetStreams() {
			protocolCount[string(stream.Protocol())]++
		}
		connCount[string(conn.ID())] += len(conn.GetStreams())
	}
	return protocolCount, connCount, count
}

var joinPartyProtocolWithLeader protocol.ID = "/p2p/join-party-leader"
var TSSProtocolID protocol.ID = "/p2p/tss"

func releaseAllStreams(n network.Network, streamMgr *p2p.StreamMgr) int {
	streams := streamMgr.UnusedStreams
	numKeys := len(streams)
	lenMap := make(map[string]int)
	for k, v := range streams {
		lenMap[k] = len(v)
	}
	log.Warn().Msgf("analyzing StreamMgr: %d keys; ", numKeys)
	log.Warn().Msgf("StreamMgr statistics by msgID: %v", lenMap)
	conns := n.Conns()
	cnt := 0
	for _, conn := range conns {
		for _, stream := range conn.GetStreams() {
			if stream.Protocol() == joinPartyProtocolWithLeader || stream.Protocol() == TSSProtocolID {
				stream.Reset()
				cnt++
			}
		}
	}
	return cnt
}

func zetaclientRuntimeStats() (int, uint64) {
	numGorotuine := runtime.NumGoroutine()
	var mem runtime.MemStats
	runtime.ReadMemStats(&mem)
	heapAllocBytes := mem.HeapAlloc
	return numGorotuine, heapAllocBytes
}

// ZetaCore block is heart beat; each block we schedule some send according to
// retry schedule. ses
func (co *CoreObserver) startSendScheduler() {
	outTxMan := NewOutTxProcessorManager(co.logger.ChainLogger)
	go outTxMan.StartMonitorHealth()
	observeTicker := time.NewTicker(1 * time.Second)
	var lastBlockNum int64
	zblockToProcessedNonce := make(map[int64]int64)
	for range observeTicker.C {
		bn, err := co.bridge.GetZetaBlockHeight()
		if err != nil {
			co.logger.ZetaChainWatcher.Error().Msg("GetZetaBlockHeight fail in startSendScheduler")
			continue
		}
		if lastBlockNum == 0 {
			lastBlockNum = bn - 1
		}
		if bn > lastBlockNum { // we have a new block
			bn = lastBlockNum + 1
			if bn%10 == 0 {
				co.logger.ZetaChainWatcher.Debug().Msgf("ZetaCore heart beat: %d", bn)
			}
<<<<<<< HEAD

			//tStart := time.Now()
			sendList, err := co.bridge.GetAllPendingCctx()
			if err != nil {
				co.logger.ZetaChainWatcher.Error().Err(err).Msg("error requesting sends from zetacore")
				continue
			}
=======
>>>>>>> 88dda4fb
			//logger.Info().Dur("elapsed", time.Since(tStart)).Msgf("GetAllPendingCctx %d", len(sendList))

			supportedChains := GetSupportedChains()
			for _, c := range supportedChains {

<<<<<<< HEAD
				found := false
				for _, enabledChain := range GetSupportedChains() {
					if enabledChain.ChainId == c.ChainId {
						found = true
						break
					}
				}
				if !found {
					co.logger.ZetaChainWatcher.Warn().Msgf("chain %s is not enabled; skip scheduling", c.String())
					continue
				}
				if len(sendList) > 0 {
					co.logger.ZetaChainWatcher.Info().Msgf("outstanding %d CCTX's on chain %s: range [%d,%d]", len(sendList), chain, sendList[0].GetCurrentOutTxParam().OutboundTxTssNonce, sendList[len(sendList)-1].GetCurrentOutTxParam().OutboundTxTssNonce)
				} else {
					continue
				}
				signer := co.signerMap[*c]
				chainClient := co.clientMap[*c]
				cnt := 0
				maxCnt := 5
				safeMode := true // by default, be cautious and only send 1 tx per block
				if len(sendList) > 0 {
					lastProcessedNonce := int64(sendList[0].GetCurrentOutTxParam().OutboundTxTssNonce) - 1
					zblockToProcessedNonce[bn] = lastProcessedNonce
					// if for 10 blocks there is no progress, then wind down the maxCnt (lookahead)
					if nonce1, found := zblockToProcessedNonce[bn-20]; found {
						if nonce1 < lastProcessedNonce && outTxMan.numActiveProcessor < 15 {
							safeMode = false
						}
					}
					co.logger.ZetaChainWatcher.Info().Msgf("20 blocks outbound tx processing rate: %.2f", float64(lastProcessedNonce-zblockToProcessedNonce[bn-20])/20.0)
					co.logger.ZetaChainWatcher.Info().Msgf("100 blocks outbound tx processing rate: %.2f", float64(lastProcessedNonce-zblockToProcessedNonce[bn-100])/100.0)
					co.logger.ZetaChainWatcher.Info().Msgf("since block 0 outbound tx processing rate: %.2f", float64(lastProcessedNonce)/(1.0*float64(bn)))
					ngr, nbytes := zetaclientRuntimeStats()
					co.logger.ZetaChainWatcher.Info().Msgf("stats: (numGoroutine,heapAllocBytes):  %d, %d", ngr, nbytes)
				}
				streamMgr := co.Tss.Server.P2pCommunication.StreamMgr

				host := co.Tss.Server.P2pCommunication.GetHost()
				pCount, cCount, numStreams := countActiveStreams(host.Network())
				co.logger.ZetaChainWatcher.Info().Msgf("numStreams: %d; protocol: %+v; conn: %+v", numStreams, pCount, cCount)
				if outTxMan.numActiveProcessor == 0 {
					co.logger.ZetaChainWatcher.Warn().Msgf("no active outbound tx processor; safeMode: %v", safeMode)
					numStreamsReleased := releaseAllStreams(host.Network(), streamMgr)
					co.logger.ZetaChainWatcher.Warn().Msgf("released %d streams", numStreamsReleased)
				}

				for _, send := range sendList {
=======
				signer := co.signerMap[*c]
				chainClient := co.clientMap[*c]
				sendList, err := co.bridge.GetAllPendingCctx(uint64(c.ChainId))
				if err != nil {
					co.logger.ZetaChainWatcher.Error().Err(err).Msgf("failed to GetAllPendingCctx for chain %s", c.ChainName.String())
					continue
				}

				for idx, send := range sendList {
>>>>>>> 88dda4fb
					ob, err := co.getTargetChainOb(send)
					if err != nil {
						co.logger.ZetaChainWatcher.Error().Err(err).Msgf("getTargetChainOb fail %s", c.ChainName)
						continue
					}
<<<<<<< HEAD
=======

					// Monitor Core Logger for OutboundTxTssNonce
>>>>>>> 88dda4fb
					included, _, err := ob.IsSendOutTxProcessed(send.Index, int(send.GetCurrentOutTxParam().OutboundTxTssNonce), send.GetCurrentOutTxParam().CoinType, co.logger.ZetaChainWatcher)
					if err != nil {
						co.logger.ZetaChainWatcher.Error().Err(err).Msgf("IsSendOutTxProcessed fail %s", c.ChainName)
						continue
					}
					if included {
						co.logger.ZetaChainWatcher.Info().Msgf("send outTx already included; do not schedule")
						continue
					}
					chain := GetTargetChain(send)
					nonce := send.GetCurrentOutTxParam().OutboundTxTssNonce
					outTxID := fmt.Sprintf("%s-%d-%d", send.Index, send.GetCurrentOutTxParam().ReceiverChainId, nonce) // should be the outTxID?

					// FIXME: config this schedule; this value is for localnet fast testing
					if bn >= math.MaxInt64 {
						continue
					}
					currentHeight := uint64(bn)
<<<<<<< HEAD
					if nonce%10 == currentHeight%10 && !outTxMan.IsOutTxActive(outTxID) {
						if safeMode && nonce != sendList[0].GetCurrentOutTxParam().OutboundTxTssNonce {
							break
						}
						cnt++
=======
					var interval uint64
					var lookahead int64
					// FIXME: fix these ugly type switches and conversions
					switch v := ob.(type) {
					case *EVMChainClient:
						interval = uint64(v.GetChainConfig().CoreParams.OutboundTxScheduleInterval)
						lookahead = v.GetChainConfig().CoreParams.OutboundTxScheduleLookahead
					case *BitcoinChainClient:
						interval = uint64(v.GetChainConfig().CoreParams.OutboundTxScheduleInterval)
						lookahead = v.GetChainConfig().CoreParams.OutboundTxScheduleLookahead
					default:
						co.logger.ZetaChainWatcher.Error().Msgf("unknown ob type on chain %s: type %T", chain, ob)
						continue
					}
					if nonce%interval == currentHeight%interval && !outTxMan.IsOutTxActive(outTxID) {
>>>>>>> 88dda4fb
						outTxMan.StartTryProcess(outTxID)
						co.logger.ZetaChainWatcher.Debug().Msgf("chain %s: Sign outtx %s with value %d\n", chain, send.Index, send.GetCurrentOutTxParam().Amount)
						send.GetCurrentOutTxParam().OutboundTxGasLimit += uint64(bn % 1000) // this makes re-try sign slightly different tx, resulting in different msgID in go-tss
						go signer.TryProcessOutTx(send, outTxMan, outTxID, chainClient, co.bridge)
					}
<<<<<<< HEAD
					if cnt == maxCnt {
=======
					if idx > int(lookahead) { // only look at 50 sends per chain
>>>>>>> 88dda4fb
						break
					}
				}
			}
			// update last processed block number
			lastBlockNum = bn
		}

	}
}

// trim "bogus" pending sends that are not actually pending
// input sends must be sorted by nonce ascending
func trimSends(sends []*types.CrossChainTx) int {
	start := 0
	for i := len(sends) - 1; i >= 1; i-- {
		// from right to left, if there's a big hole, then before the gap are probably
		// bogus "pending" sends that are already processed but not yet confirmed.
		if sends[i].GetCurrentOutTxParam().OutboundTxTssNonce > sends[i-1].GetCurrentOutTxParam().OutboundTxTssNonce+1000 {
			start = i
			break
		}
	}
	return start
}

func SplitAndSortSendListByChain(sendList []*types.CrossChainTx) map[string][]*types.CrossChainTx {
	sendMap := make(map[string][]*types.CrossChainTx)
	for _, send := range sendList {
		targetChain := GetTargetChain(send)
		if targetChain == "" {
			continue
		}
		if _, found := sendMap[targetChain]; !found {
			sendMap[targetChain] = make([]*types.CrossChainTx, 0)
		}
		sendMap[targetChain] = append(sendMap[targetChain], send)
	}
	for chain, sends := range sendMap {
		sort.Slice(sends, func(i, j int) bool {
			return sends[i].GetCurrentOutTxParam().OutboundTxTssNonce < sends[j].GetCurrentOutTxParam().OutboundTxTssNonce
		})
		start := trimSends(sends)
		sendMap[chain] = sends[start:]
		log.Debug().Msgf("chain %s, start %d, len %d, start nonce %d", chain, start, len(sendMap[chain]), sends[start].GetCurrentOutTxParam().OutboundTxTssNonce)
	}
	return sendMap
}

func GetTargetChain(send *types.CrossChainTx) string {
	chainID := send.GetCurrentOutTxParam().ReceiverChainId
	return common.GetChainFromChainID(chainID).GetChainName().String()
}

func (co *CoreObserver) getTargetChainOb(send *types.CrossChainTx) (ChainClient, error) {
	chainStr := GetTargetChain(send)
	chainName := common.ParseChainName(chainStr)
	c := common.GetChainFromChainName(chainName)

	chainOb, found := co.clientMap[*c]
	if !found {
		return nil, fmt.Errorf("chain %s not found", c)
	}
	return chainOb, nil
}

// returns whether to retry in a few seconds, and whether to report via AddTxHashToOutTxTracker
func HandleBroadcastError(err error, nonce, toChain, outTxHash string) (bool, bool) {
	if strings.Contains(err.Error(), "nonce too low") {
		log.Warn().Err(err).Msgf("nonce too low! this might be a unnecessary key-sign. increase re-try interval and awaits outTx confirmation")
		return false, false
	}
	if strings.Contains(err.Error(), "replacement transaction underpriced") {
		log.Warn().Err(err).Msgf("Broadcast replacement: nonce %s chain %s outTxHash %s", nonce, toChain, outTxHash)
		return false, false
	} else if strings.Contains(err.Error(), "already known") { // this is error code from QuickNode
		log.Warn().Err(err).Msgf("Broadcast duplicates: nonce %s chain %s outTxHash %s", nonce, toChain, outTxHash)
		return false, true // report to tracker, because there's possibilities a successful broadcast gets this error code
	}

	log.Error().Err(err).Msgf("Broadcast error: nonce %s chain %s outTxHash %s; retrying...", nonce, toChain, outTxHash)
	return true, false
}<|MERGE_RESOLUTION|>--- conflicted
+++ resolved
@@ -153,40 +153,18 @@
 			if bn%10 == 0 {
 				co.logger.ZetaChainWatcher.Debug().Msgf("ZetaCore heart beat: %d", bn)
 			}
-<<<<<<< HEAD
-
-			//tStart := time.Now()
-			sendList, err := co.bridge.GetAllPendingCctx()
-			if err != nil {
-				co.logger.ZetaChainWatcher.Error().Err(err).Msg("error requesting sends from zetacore")
-				continue
-			}
-=======
->>>>>>> 88dda4fb
 			//logger.Info().Dur("elapsed", time.Since(tStart)).Msgf("GetAllPendingCctx %d", len(sendList))
 
 			supportedChains := GetSupportedChains()
 			for _, c := range supportedChains {
 
-<<<<<<< HEAD
-				found := false
-				for _, enabledChain := range GetSupportedChains() {
-					if enabledChain.ChainId == c.ChainId {
-						found = true
-						break
-					}
-				}
-				if !found {
-					co.logger.ZetaChainWatcher.Warn().Msgf("chain %s is not enabled; skip scheduling", c.String())
+				signer := co.signerMap[*c]
+				chainClient := co.clientMap[*c]
+				sendList, err := co.bridge.GetAllPendingCctx(uint64(c.ChainId))
+				if err != nil {
+					co.logger.ZetaChainWatcher.Error().Err(err).Msgf("failed to GetAllPendingCctx for chain %s", c.ChainName.String())
 					continue
 				}
-				if len(sendList) > 0 {
-					co.logger.ZetaChainWatcher.Info().Msgf("outstanding %d CCTX's on chain %s: range [%d,%d]", len(sendList), chain, sendList[0].GetCurrentOutTxParam().OutboundTxTssNonce, sendList[len(sendList)-1].GetCurrentOutTxParam().OutboundTxTssNonce)
-				} else {
-					continue
-				}
-				signer := co.signerMap[*c]
-				chainClient := co.clientMap[*c]
 				cnt := 0
 				maxCnt := 5
 				safeMode := true // by default, be cautious and only send 1 tx per block
@@ -217,27 +195,13 @@
 				}
 
 				for _, send := range sendList {
-=======
-				signer := co.signerMap[*c]
-				chainClient := co.clientMap[*c]
-				sendList, err := co.bridge.GetAllPendingCctx(uint64(c.ChainId))
-				if err != nil {
-					co.logger.ZetaChainWatcher.Error().Err(err).Msgf("failed to GetAllPendingCctx for chain %s", c.ChainName.String())
-					continue
-				}
-
-				for idx, send := range sendList {
->>>>>>> 88dda4fb
 					ob, err := co.getTargetChainOb(send)
 					if err != nil {
 						co.logger.ZetaChainWatcher.Error().Err(err).Msgf("getTargetChainOb fail %s", c.ChainName)
 						continue
 					}
-<<<<<<< HEAD
-=======
 
 					// Monitor Core Logger for OutboundTxTssNonce
->>>>>>> 88dda4fb
 					included, _, err := ob.IsSendOutTxProcessed(send.Index, int(send.GetCurrentOutTxParam().OutboundTxTssNonce), send.GetCurrentOutTxParam().CoinType, co.logger.ZetaChainWatcher)
 					if err != nil {
 						co.logger.ZetaChainWatcher.Error().Err(err).Msgf("IsSendOutTxProcessed fail %s", c.ChainName)
@@ -256,39 +220,17 @@
 						continue
 					}
 					currentHeight := uint64(bn)
-<<<<<<< HEAD
 					if nonce%10 == currentHeight%10 && !outTxMan.IsOutTxActive(outTxID) {
 						if safeMode && nonce != sendList[0].GetCurrentOutTxParam().OutboundTxTssNonce {
 							break
 						}
 						cnt++
-=======
-					var interval uint64
-					var lookahead int64
-					// FIXME: fix these ugly type switches and conversions
-					switch v := ob.(type) {
-					case *EVMChainClient:
-						interval = uint64(v.GetChainConfig().CoreParams.OutboundTxScheduleInterval)
-						lookahead = v.GetChainConfig().CoreParams.OutboundTxScheduleLookahead
-					case *BitcoinChainClient:
-						interval = uint64(v.GetChainConfig().CoreParams.OutboundTxScheduleInterval)
-						lookahead = v.GetChainConfig().CoreParams.OutboundTxScheduleLookahead
-					default:
-						co.logger.ZetaChainWatcher.Error().Msgf("unknown ob type on chain %s: type %T", chain, ob)
-						continue
-					}
-					if nonce%interval == currentHeight%interval && !outTxMan.IsOutTxActive(outTxID) {
->>>>>>> 88dda4fb
 						outTxMan.StartTryProcess(outTxID)
 						co.logger.ZetaChainWatcher.Debug().Msgf("chain %s: Sign outtx %s with value %d\n", chain, send.Index, send.GetCurrentOutTxParam().Amount)
 						send.GetCurrentOutTxParam().OutboundTxGasLimit += uint64(bn % 1000) // this makes re-try sign slightly different tx, resulting in different msgID in go-tss
 						go signer.TryProcessOutTx(send, outTxMan, outTxID, chainClient, co.bridge)
 					}
-<<<<<<< HEAD
 					if cnt == maxCnt {
-=======
-					if idx > int(lookahead) { // only look at 50 sends per chain
->>>>>>> 88dda4fb
 						break
 					}
 				}
